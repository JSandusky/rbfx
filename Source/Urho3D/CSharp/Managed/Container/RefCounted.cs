--- conflicted
+++ resolved
@@ -8,77 +8,7 @@
     public partial class RefCounted
     {
         /// <summary>
-<<<<<<< HEAD
-        /// Number of references that were acquired from managed runtime.
-        /// </summary>
-        private int _netRefs = 0;
-        /// <summary>
-        /// Increment reference count. Operation is atomic.
-        /// Converts GCHandle to weak if this is a first .NET reference.
-        /// </summary>
-        /// <returns>Returns new reference count value</returns>
-        public int AddRef()
-        {
-            if (Interlocked.Increment(ref _netRefs) == 1)
-            {
-                // Managed side intends to keep a reference to this object. GCHandle is converted to weak in order to
-                // allow object to be garbage-collected when there are no native references and last managed reference
-                // was lost by mistake. User should still explicitly ReleaseRef() for deterministic object destruction.
-                SetScriptObject(GCHandle.ToIntPtr(GCHandle.Alloc(this, GCHandleType.Weak)));
-            }
-            return _AddRef();
-        }
-        /// <summary>
-        /// Decrement reference count and delete self if no more references. Operation is atomic.
-        /// Converts GCHandle to strong if .NET refcount reaches 0.
-        /// </summary>
-        /// <returns>Returns new reference count value.</returns>
-        /// <exception cref="InvalidProgramException">Thrown on attempt to release a reference that was not previously acquired.</exception>
-        public int ReleaseRef()
-        {
-            if (_ReleaseRefNet() < 0)
-                throw new InvalidProgramException("Attempt to release a managed reference that was not acquired.");
-            return _ReleaseRef();
-        }
-        /// <summary>
-        /// Decrease .NET refcount. .NET refcount will not go below 0 even if this method is called when refcount is 0.
-        /// Converts GCHandle to strong if .NET refcount reaches 0.
-        /// </summary>
-        /// <returns>Returns new .NET refcount.</returns>
-        internal int _ReleaseRefNet()
-        {
-            if (Interlocked.CompareExchange(ref _netRefs, 0, 0) == 0)
-                return 0;
-
-            int netRefs = Interlocked.Decrement(ref _netRefs);
-            if (netRefs == 0)
-            {
-                // Managed side no longer intends to keep a reference to this object. GCHandle is converted to strong in
-                // order to prevent premature object destruction when native side still holds a reference.
-                SetScriptObject(GCHandle.ToIntPtr(GCHandle.Alloc(this, GCHandleType.Normal)));
-            }
-            return netRefs;
-        }
-        /// <summary>
-        /// Queue object to Script subsystem for it's ReleaseRef() method to be called on main thread.
-        /// </summary>
-        /// <returns>Expected new refcount.</returns>
-        internal int ReleaseRefSafe()
-        {
-            var script = Context.Instance?.GetSubsystem<Script>();
-            if (script != null)
-            {
-                Interlocked.Decrement(ref _netRefs);
-                return script.ReleaseRefOnMainThread(this);
-            }
-            else
-                return ReleaseRef();
-        }
-        /// <summary>
-        /// Heper that calls Dispose(true). This method is called from native code when object is about to be destroyed.
-=======
         /// Helper that calls Dispose(true). This method is called from native code when object is about to be destroyed.
->>>>>>> 839d5a8e
         /// </summary>
         internal void DisposeInternal()
         {
