--- conflicted
+++ resolved
@@ -1,6 +1,5 @@
-<<<<<<< HEAD
 //
-// Copyright (c) 2018 Rokas Kupstys
+// Copyright (c) 2008-2018 the Urho3D project.
 //
 // Permission is hereby granted, free of charge, to any person obtaining a copy
 // of this software and associated documentation files (the "Software"), to deal
@@ -56,265 +55,3 @@
 #   define URHO3D_PROFILE_MESSAGE(txt, len)
 #   define URHO3D_PROFILE_ZONENAME(txt, len)
 #endif
-=======
-//
-// Copyright (c) 2008-2019 the Urho3D project.
-//
-// Permission is hereby granted, free of charge, to any person obtaining a copy
-// of this software and associated documentation files (the "Software"), to deal
-// in the Software without restriction, including without limitation the rights
-// to use, copy, modify, merge, publish, distribute, sublicense, and/or sell
-// copies of the Software, and to permit persons to whom the Software is
-// furnished to do so, subject to the following conditions:
-//
-// The above copyright notice and this permission notice shall be included in
-// all copies or substantial portions of the Software.
-//
-// THE SOFTWARE IS PROVIDED "AS IS", WITHOUT WARRANTY OF ANY KIND, EXPRESS OR
-// IMPLIED, INCLUDING BUT NOT LIMITED TO THE WARRANTIES OF MERCHANTABILITY,
-// FITNESS FOR A PARTICULAR PURPOSE AND NONINFRINGEMENT. IN NO EVENT SHALL THE
-// AUTHORS OR COPYRIGHT HOLDERS BE LIABLE FOR ANY CLAIM, DAMAGES OR OTHER
-// LIABILITY, WHETHER IN AN ACTION OF CONTRACT, TORT OR OTHERWISE, ARISING FROM,
-// OUT OF OR IN CONNECTION WITH THE SOFTWARE OR THE USE OR OTHER DEALINGS IN
-// THE SOFTWARE.
-//
-
-#pragma once
-
-#include "../Container/Str.h"
-#include "../Core/Thread.h"
-#include "../Core/Timer.h"
-
-namespace Urho3D
-{
-
-/// Profiling data for one block in the profiling tree.
-class URHO3D_API ProfilerBlock
-{
-public:
-    /// Construct with the specified parent block and name.
-    ProfilerBlock(ProfilerBlock* parent, const char* name) :
-        name_(nullptr),
-        time_(0),
-        maxTime_(0),
-        count_(0),
-        parent_(parent),
-        frameTime_(0),
-        frameMaxTime_(0),
-        frameCount_(0),
-        intervalTime_(0),
-        intervalMaxTime_(0),
-        intervalCount_(0),
-        totalTime_(0),
-        totalMaxTime_(0),
-        totalCount_(0)
-    {
-        if (name)
-        {
-            unsigned nameLength = String::CStringLength(name);
-            name_ = new char[nameLength + 1];
-            memcpy(name_, name, nameLength + 1);
-        }
-    }
-
-    /// Destruct. Free the child blocks.
-    virtual ~ProfilerBlock()
-    {
-        for (PODVector<ProfilerBlock*>::Iterator i = children_.Begin(); i != children_.End(); ++i)
-        {
-            delete *i;
-            *i = nullptr;
-        }
-
-        delete [] name_;
-    }
-
-    /// Begin timing.
-    void Begin()
-    {
-        timer_.Reset();
-        ++count_;
-    }
-
-    /// End timing.
-    void End()
-    {
-        long long time = timer_.GetUSec(false);
-        if (time > maxTime_)
-            maxTime_ = time;
-        time_ += time;
-    }
-
-    /// End profiling frame and update interval and total values.
-    void EndFrame()
-    {
-        frameTime_ = time_;
-        frameMaxTime_ = maxTime_;
-        frameCount_ = count_;
-        intervalTime_ += time_;
-        if (maxTime_ > intervalMaxTime_)
-            intervalMaxTime_ = maxTime_;
-        intervalCount_ += count_;
-        totalTime_ += time_;
-        if (maxTime_ > totalMaxTime_)
-            totalMaxTime_ = maxTime_;
-        totalCount_ += count_;
-        time_ = 0;
-        maxTime_ = 0;
-        count_ = 0;
-
-        for (PODVector<ProfilerBlock*>::Iterator i = children_.Begin(); i != children_.End(); ++i)
-            (*i)->EndFrame();
-    }
-
-    /// Begin new profiling interval.
-    void BeginInterval()
-    {
-        intervalTime_ = 0;
-        intervalMaxTime_ = 0;
-        intervalCount_ = 0;
-
-        for (PODVector<ProfilerBlock*>::Iterator i = children_.Begin(); i != children_.End(); ++i)
-            (*i)->BeginInterval();
-    }
-
-    /// Return child block with the specified name.
-    ProfilerBlock* GetChild(const char* name)
-    {
-        for (PODVector<ProfilerBlock*>::Iterator i = children_.Begin(); i != children_.End(); ++i)
-        {
-            if (!String::Compare((*i)->name_, name, true))
-                return *i;
-        }
-
-        auto* newBlock = new ProfilerBlock(this, name);
-        children_.Push(newBlock);
-
-        return newBlock;
-    }
-
-    /// Block name.
-    char* name_;
-    /// High-resolution timer for measuring the block duration.
-    HiresTimer timer_;
-    /// Time on current frame.
-    long long time_;
-    /// Maximum time on current frame.
-    long long maxTime_;
-    /// Calls on current frame.
-    unsigned count_;
-    /// Parent block.
-    ProfilerBlock* parent_;
-    /// Child blocks.
-    PODVector<ProfilerBlock*> children_;
-    /// Time on the previous frame.
-    long long frameTime_;
-    /// Maximum time on the previous frame.
-    long long frameMaxTime_;
-    /// Calls on the previous frame.
-    unsigned frameCount_;
-    /// Time during current profiler interval.
-    long long intervalTime_;
-    /// Maximum time during current profiler interval.
-    long long intervalMaxTime_;
-    /// Calls during current profiler interval.
-    unsigned intervalCount_;
-    /// Total accumulated time.
-    long long totalTime_;
-    /// All-time maximum time.
-    long long totalMaxTime_;
-    /// Total accumulated calls.
-    unsigned totalCount_;
-};
-
-/// Hierarchical performance profiler subsystem.
-class URHO3D_API Profiler : public Object
-{
-    URHO3D_OBJECT(Profiler, Object);
-
-public:
-    /// Construct.
-    explicit Profiler(Context* context);
-    /// Destruct.
-    ~Profiler() override;
-
-    /// Begin timing a profiling block.
-    void BeginBlock(const char* name)
-    {
-        // Profiler supports only the main thread currently
-        if (!Thread::IsMainThread())
-            return;
-
-        current_ = current_->GetChild(name);
-        current_->Begin();
-    }
-
-    /// End timing the current profiling block.
-    void EndBlock()
-    {
-        if (!Thread::IsMainThread())
-            return;
-
-        current_->End();
-        if (current_->parent_)
-            current_ = current_->parent_;
-    }
-
-    /// Begin the profiling frame. Called by HandleBeginFrame().
-    void BeginFrame();
-    /// End the profiling frame. Called by HandleEndFrame().
-    void EndFrame();
-    /// Begin a new interval.
-    void BeginInterval();
-
-    /// Return profiling data as text output. This method is not thread-safe.
-    const String& PrintData(bool showUnused = false, bool showTotal = false, unsigned maxDepth = M_MAX_UNSIGNED) const;
-    /// Return the current profiling block.
-    const ProfilerBlock* GetCurrentBlock() { return current_; }
-    /// Return the root profiling block.
-    const ProfilerBlock* GetRootBlock() { return root_; }
-
-protected:
-    /// Return profiling data as text output for a specified profiling block.
-    void PrintData(ProfilerBlock* block, String& output, unsigned depth, unsigned maxDepth, bool showUnused, bool showTotal) const;
-
-    /// Current profiling block.
-    ProfilerBlock* current_;
-    /// Root profiling block.
-    ProfilerBlock* root_;
-    /// Frames in the current interval.
-    unsigned intervalFrames_;
-};
-
-/// Helper class for automatically beginning and ending a profiling block
-class URHO3D_API AutoProfileBlock
-{
-public:
-    /// Construct. Begin a profiling block with the specified name and optional call count.
-    AutoProfileBlock(Profiler* profiler, const char* name) :
-        profiler_(profiler)
-    {
-        if (profiler_)
-            profiler_->BeginBlock(name);
-    }
-
-    /// Destruct. End the profiling block.
-    ~AutoProfileBlock()
-    {
-        if (profiler_)
-            profiler_->EndBlock();
-    }
-
-private:
-    /// Profiler.
-    Profiler* profiler_;
-};
-
-#ifdef URHO3D_PROFILING
-#define URHO3D_PROFILE(name) Urho3D::AutoProfileBlock profile_ ## name (GetSubsystem<Urho3D::Profiler>(), #name)
-#else
-#define URHO3D_PROFILE(name)
-#endif
-
-}
->>>>>>> a476f0c4
