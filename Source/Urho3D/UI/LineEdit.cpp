--- conflicted
+++ resolved
@@ -1,668 +1,3 @@
-<<<<<<< HEAD
-//
-// Copyright (c) 2008-2019 the Urho3D project.
-//
-// Permission is hereby granted, free of charge, to any person obtaining a copy
-// of this software and associated documentation files (the "Software"), to deal
-// in the Software without restriction, including without limitation the rights
-// to use, copy, modify, merge, publish, distribute, sublicense, and/or sell
-// copies of the Software, and to permit persons to whom the Software is
-// furnished to do so, subject to the following conditions:
-//
-// The above copyright notice and this permission notice shall be included in
-// all copies or substantial portions of the Software.
-//
-// THE SOFTWARE IS PROVIDED "AS IS", WITHOUT WARRANTY OF ANY KIND, EXPRESS OR
-// IMPLIED, INCLUDING BUT NOT LIMITED TO THE WARRANTIES OF MERCHANTABILITY,
-// FITNESS FOR A PARTICULAR PURPOSE AND NONINFRINGEMENT. IN NO EVENT SHALL THE
-// AUTHORS OR COPYRIGHT HOLDERS BE LIABLE FOR ANY CLAIM, DAMAGES OR OTHER
-// LIABILITY, WHETHER IN AN ACTION OF CONTRACT, TORT OR OTHERWISE, ARISING FROM,
-// OUT OF OR IN CONNECTION WITH THE SOFTWARE OR THE USE OR OTHER DEALINGS IN
-// THE SOFTWARE.
-//
-
-#include "../Precompiled.h"
-
-#include "../Core/Context.h"
-#include "../Input/Input.h"
-#include "../UI/LineEdit.h"
-#include "../UI/Text.h"
-#include "../UI/UI.h"
-#include "../UI/UIEvents.h"
-
-#include "../DebugNew.h"
-
-#include <SDL/SDL.h>
-
-namespace Urho3D
-{
-
-StringHash VAR_DRAGDROPCONTENT("DragDropContent");
-
-extern const char* UI_CATEGORY;
-
-LineEdit::LineEdit(Context* context) :
-    BorderImage(context),
-    lastFont_(nullptr),
-    lastFontSize_(0),
-    cursorPosition_(0),
-    dragBeginCursor_(M_MAX_UNSIGNED),
-    cursorBlinkRate_(1.0f),
-    cursorBlinkTimer_(0.0f),
-    maxLength_(0),
-    echoCharacter_(0),
-    cursorMovable_(true),
-    textSelectable_(true),
-    textCopyable_(true)
-{
-    clipChildren_ = true;
-    SetEnabled(true);
-    focusMode_ = FM_FOCUSABLE_DEFOCUSABLE;
-
-    text_ = CreateChild<Text>("LE_Text");
-    text_->SetInternal(true);
-    cursor_ = CreateChild<BorderImage>("LE_Cursor");
-    cursor_->SetInternal(true);
-    cursor_->SetPriority(1); // Show over text
-
-    SubscribeToEvent(this, E_FOCUSED, URHO3D_HANDLER(LineEdit, HandleFocused));
-    SubscribeToEvent(this, E_DEFOCUSED, URHO3D_HANDLER(LineEdit, HandleDefocused));
-    SubscribeToEvent(this, E_LAYOUTUPDATED, URHO3D_HANDLER(LineEdit, HandleLayoutUpdated));
-}
-
-LineEdit::~LineEdit() = default;
-
-void LineEdit::RegisterObject(Context* context)
-{
-    context->RegisterFactory<LineEdit>(UI_CATEGORY);
-
-    URHO3D_COPY_BASE_ATTRIBUTES(BorderImage);
-    URHO3D_UPDATE_ATTRIBUTE_DEFAULT_VALUE("Clip Children", true);
-    URHO3D_UPDATE_ATTRIBUTE_DEFAULT_VALUE("Is Enabled", true);
-    URHO3D_UPDATE_ATTRIBUTE_DEFAULT_VALUE("Focus Mode", FM_FOCUSABLE_DEFOCUSABLE);
-    URHO3D_ACCESSOR_ATTRIBUTE("Max Length", GetMaxLength, SetMaxLength, unsigned, 0, AM_FILE);
-    URHO3D_ACCESSOR_ATTRIBUTE("Is Cursor Movable", IsCursorMovable, SetCursorMovable, bool, true, AM_FILE);
-    URHO3D_ACCESSOR_ATTRIBUTE("Is Text Selectable", IsTextSelectable, SetTextSelectable, bool, true, AM_FILE);
-    URHO3D_ACCESSOR_ATTRIBUTE("Is Text Copyable", IsTextCopyable, SetTextCopyable, bool, true, AM_FILE);
-    URHO3D_ACCESSOR_ATTRIBUTE("Cursor Blink Rate", GetCursorBlinkRate, SetCursorBlinkRate, float, 1.0f, AM_FILE);
-    URHO3D_ATTRIBUTE("Echo Character", int, echoCharacter_, 0, AM_FILE);
-}
-
-void LineEdit::ApplyAttributes()
-{
-    BorderImage::ApplyAttributes();
-
-    // Set the text's position to match clipping and indent width, so that text left edge is not left partially hidden
-    text_->SetPosition(GetIndentWidth() + clipBorder_.left_, clipBorder_.top_);
-
-    // Sync the text line
-    line_ = text_->GetText();
-}
-
-void LineEdit::Update(float timeStep)
-{
-    if (cursorBlinkRate_ > 0.0f)
-        cursorBlinkTimer_ = fmodf(cursorBlinkTimer_ + cursorBlinkRate_ * timeStep, 1.0f);
-
-    // Update cursor position if font has changed
-    if (text_->GetFont() != lastFont_ || text_->GetFontSize() != lastFontSize_)
-    {
-        lastFont_ = text_->GetFont();
-        lastFontSize_ = text_->GetFontSize();
-        UpdateCursor();
-    }
-
-    bool cursorVisible = HasFocus() ? cursorBlinkTimer_ < 0.5f : false;
-    cursor_->SetVisible(cursorVisible);
-}
-
-void LineEdit::OnClickBegin(const IntVector2& position, const IntVector2& screenPosition, int button, int buttons, int qualifiers,
-    Cursor* cursor)
-{
-    if (button == MOUSEB_LEFT && cursorMovable_)
-    {
-        unsigned pos = GetCharIndex(position);
-        if (pos != M_MAX_UNSIGNED)
-        {
-            SetCursorPosition(pos);
-            text_->ClearSelection();
-        }
-    }
-}
-
-void LineEdit::OnDoubleClick(const IntVector2& position, const IntVector2& screenPosition, int button, int buttons, int qualifiers,
-    Cursor* cursor)
-{
-    if (button == MOUSEB_LEFT)
-        text_->SetSelection(0);
-}
-
-void LineEdit::OnDragBegin(const IntVector2& position, const IntVector2& screenPosition, int buttons, int qualifiers,
-    Cursor* cursor)
-{
-    UIElement::OnDragBegin(position, screenPosition, buttons, qualifiers, cursor);
-
-    dragBeginCursor_ = GetCharIndex(position);
-}
-
-void LineEdit::OnDragMove(const IntVector2& position, const IntVector2& screenPosition, const IntVector2& deltaPos, int buttons,
-    int qualifiers, Cursor* cursor)
-{
-    if (cursorMovable_ && textSelectable_)
-    {
-        unsigned start = dragBeginCursor_;
-        unsigned current = GetCharIndex(position);
-        if (start != M_MAX_UNSIGNED && current != M_MAX_UNSIGNED)
-        {
-            if (start < current)
-                text_->SetSelection(start, current - start);
-            else
-                text_->SetSelection(current, start - current);
-            SetCursorPosition(current);
-        }
-    }
-}
-
-bool LineEdit::OnDragDropTest(UIElement* source)
-{
-    if (source && editable_)
-    {
-        if (source->GetVars().contains(VAR_DRAGDROPCONTENT))
-            return true;
-        StringHash sourceType = source->GetType();
-        return sourceType == LineEdit::GetTypeStatic() || sourceType == Text::GetTypeStatic();
-    }
-
-    return false;
-}
-
-bool LineEdit::OnDragDropFinish(UIElement* source)
-{
-    if (source && editable_)
-    {
-        // If the UI element in question has a drag-and-drop content string defined, use it instead of element text
-        if (source->GetVars().contains(VAR_DRAGDROPCONTENT))
-        {
-            SetText(source->GetVar(VAR_DRAGDROPCONTENT).GetString());
-            return true;
-        }
-
-        StringHash sourceType = source->GetType();
-        if (sourceType == LineEdit::GetTypeStatic())
-        {
-            auto* sourceLineEdit = static_cast<LineEdit*>(source);
-            SetText(sourceLineEdit->GetText());
-            return true;
-        }
-        else if (sourceType == Text::GetTypeStatic())
-        {
-            auto* sourceText = static_cast<Text*>(source);
-            SetText(sourceText->GetText());
-            return true;
-        }
-    }
-
-    return false;
-}
-
-void LineEdit::OnKey(Key key, MouseButtonFlags buttons, QualifierFlags qualifiers)
-{
-    bool changed = false;
-    bool cursorMoved = false;
-
-    switch (key)
-    {
-    case KEY_X:
-    case KEY_C:
-        if (textCopyable_ && qualifiers & QUAL_CTRL)
-        {
-            unsigned start = text_->GetSelectionStart();
-            unsigned length = text_->GetSelectionLength();
-
-            if (text_->GetSelectionLength())
-                GetSubsystem<UI>()->SetClipboardText(SubstringUTF8(line_, start, length));
-
-            if (key == KEY_X && editable_)
-            {
-                if (start + length < LengthUTF8(line_))
-                    line_ = SubstringUTF8(line_, 0, start) + SubstringUTF8(line_, start + length);
-                else
-                    line_ = SubstringUTF8(line_, 0, start);
-                text_->ClearSelection();
-                cursorPosition_ = start;
-                changed = true;
-            }
-        }
-        break;
-
-    case KEY_V:
-        if (editable_ && textCopyable_ && qualifiers & QUAL_CTRL)
-        {
-            const ea::string& clipBoard = GetSubsystem<UI>()->GetClipboardText();
-            if (!clipBoard.empty())
-            {
-                // Remove selected text first
-                if (text_->GetSelectionLength() > 0)
-                {
-                    unsigned start = text_->GetSelectionStart();
-                    unsigned length = text_->GetSelectionLength();
-                    if (start + length < LengthUTF8(line_))
-                        line_ = SubstringUTF8(line_, 0, start) + SubstringUTF8(line_, start + length);
-                    else
-                        line_ = SubstringUTF8(line_, 0, start);
-                    text_->ClearSelection();
-                    cursorPosition_ = start;
-                }
-                if (cursorPosition_ < LengthUTF8(line_))
-                    line_ = SubstringUTF8(line_, 0, cursorPosition_) + clipBoard + SubstringUTF8(line_, cursorPosition_);
-                else
-                    line_ += clipBoard;
-                cursorPosition_ += LengthUTF8(clipBoard);
-                changed = true;
-            }
-        }
-        break;
-
-    case KEY_HOME:
-        qualifiers |= QUAL_CTRL;
-        // Fallthru
-
-    case KEY_LEFT:
-        if (cursorMovable_ && cursorPosition_ > 0)
-        {
-            if (textSelectable_ && qualifiers & QUAL_SHIFT && !text_->GetSelectionLength())
-                dragBeginCursor_ = cursorPosition_;
-
-            if (qualifiers & QUAL_CTRL)
-                cursorPosition_ = 0;
-            else if (text_->GetSelectionLength() && !(qualifiers & QUAL_SHIFT))
-                cursorPosition_ = text_->GetSelectionStart();
-            else
-                --cursorPosition_;
-            cursorMoved = true;
-
-            if (textSelectable_ && qualifiers & QUAL_SHIFT)
-            {
-                unsigned start = dragBeginCursor_;
-                unsigned current = cursorPosition_;
-                if (start < current)
-                    text_->SetSelection(start, current - start);
-                else
-                    text_->SetSelection(current, start - current);
-            }
-        }
-        if (!(qualifiers & QUAL_SHIFT))
-            text_->ClearSelection();
-        break;
-
-    case KEY_END:
-        qualifiers |= QUAL_CTRL;
-        // Fallthru
-
-    case KEY_RIGHT:
-        if (cursorMovable_ && cursorPosition_ < LengthUTF8(line_))
-        {
-            if (textSelectable_ && qualifiers & QUAL_SHIFT && !text_->GetSelectionLength())
-                dragBeginCursor_ = cursorPosition_;
-
-            if (qualifiers & QUAL_CTRL)
-                cursorPosition_ = LengthUTF8(line_);
-            else if (text_->GetSelectionLength() && !(qualifiers & QUAL_SHIFT))
-                cursorPosition_ = text_->GetSelectionStart() + text_->GetSelectionLength();
-            else
-                ++cursorPosition_;
-            cursorMoved = true;
-
-            if (textSelectable_ && qualifiers & QUAL_SHIFT)
-            {
-                unsigned start = dragBeginCursor_;
-                unsigned current = cursorPosition_;
-                if (start < current)
-                    text_->SetSelection(start, current - start);
-                else
-                    text_->SetSelection(current, start - current);
-            }
-        }
-        if (!(qualifiers & QUAL_SHIFT))
-            text_->ClearSelection();
-        break;
-
-    case KEY_DELETE:
-        if (editable_)
-        {
-            if (!text_->GetSelectionLength())
-            {
-                if (cursorPosition_ < LengthUTF8(line_))
-                {
-                    line_ = SubstringUTF8(line_, 0, cursorPosition_) + SubstringUTF8(line_, cursorPosition_ + 1);
-                    changed = true;
-                }
-            }
-            else
-            {
-                // If a selection exists, erase it
-                unsigned start = text_->GetSelectionStart();
-                unsigned length = text_->GetSelectionLength();
-                if (start + length < LengthUTF8(line_))
-                    line_ = SubstringUTF8(line_, 0, start) + SubstringUTF8(line_, start + length);
-                else
-                    line_ = SubstringUTF8(line_, 0, start);
-                text_->ClearSelection();
-                cursorPosition_ = start;
-                changed = true;
-            }
-        }
-        break;
-
-    case KEY_UP:
-    case KEY_DOWN:
-    case KEY_PAGEUP:
-    case KEY_PAGEDOWN:
-        {
-            using namespace UnhandledKey;
-
-            VariantMap& eventData = GetEventDataMap();
-            eventData[P_ELEMENT] = this;
-            eventData[P_KEY] = key;
-            eventData[P_BUTTONS] = (unsigned)buttons;
-            eventData[P_QUALIFIERS] = (unsigned)qualifiers;
-            SendEvent(E_UNHANDLEDKEY, eventData);
-        }
-        return;
-
-    case KEY_BACKSPACE:
-        if (editable_)
-        {
-            if (!text_->GetSelectionLength())
-            {
-                if (LengthUTF8(line_) && cursorPosition_)
-                {
-                    if (cursorPosition_ < LengthUTF8(line_))
-                        line_ = SubstringUTF8(line_, 0, cursorPosition_ - 1) + SubstringUTF8(line_, cursorPosition_);
-                    else
-                        line_ = SubstringUTF8(line_, 0, cursorPosition_ - 1);
-                    --cursorPosition_;
-                    changed = true;
-                }
-            }
-            else
-            {
-                // If a selection exists, erase it
-                unsigned start = text_->GetSelectionStart();
-                unsigned length = text_->GetSelectionLength();
-                if (start + length < LengthUTF8(line_))
-                    line_ = SubstringUTF8(line_, 0, start) + SubstringUTF8(line_, start + length);
-                else
-                    line_ = SubstringUTF8(line_, 0, start);
-                text_->ClearSelection();
-                cursorPosition_ = start;
-                changed = true;
-            }
-        }
-        break;
-
-    case KEY_RETURN:
-    case KEY_RETURN2:
-    case KEY_KP_ENTER:
-        {
-            // If using the on-screen keyboard, defocus this element to hide it now
-            if (GetSubsystem<UI>()->GetUseScreenKeyboard() && HasFocus())
-                SetFocus(false);
-
-            using namespace TextFinished;
-
-            VariantMap& eventData = GetEventDataMap();
-            eventData[P_ELEMENT] = this;
-            eventData[P_TEXT] = line_;
-            SendEvent(E_TEXTFINISHED, eventData);
-            return;
-        }
-
-    default: break;
-    }
-
-    if (changed)
-    {
-        UpdateText();
-        UpdateCursor();
-    }
-    else if (cursorMoved)
-        UpdateCursor();
-}
-
-void LineEdit::OnTextInput(const ea::string& text)
-{
-    if (!editable_)
-        return;
-
-    bool changed = false;
-
-    // Send text entry as an event to allow changing it
-    using namespace TextEntry;
-
-    VariantMap& eventData = GetEventDataMap();
-    eventData[P_ELEMENT] = this;
-    eventData[P_TEXT] = text;
-    SendEvent(E_TEXTENTRY, eventData);
-
-    const ea::string newText = SubstringUTF8(eventData[P_TEXT].GetString(), 0);
-    if (!newText.empty() && (!maxLength_ || LengthUTF8(line_) + LengthUTF8(newText) <= maxLength_))
-    {
-        if (!text_->GetSelectionLength())
-        {
-            if (cursorPosition_ == LengthUTF8(line_))
-                line_ += newText;
-            else
-                line_ = SubstringUTF8(line_, 0, cursorPosition_) + newText + SubstringUTF8(line_, cursorPosition_);
-            cursorPosition_ += LengthUTF8(newText);
-        }
-        else
-        {
-            // If a selection exists, erase it first
-            unsigned start = text_->GetSelectionStart();
-            unsigned length = text_->GetSelectionLength();
-            if (start + length < LengthUTF8(line_))
-                line_ = SubstringUTF8(line_, 0, start) + newText + SubstringUTF8(line_, start + length);
-            else
-                line_ = SubstringUTF8(line_, 0, start) + newText;
-            cursorPosition_ = start + LengthUTF8(newText);
-        }
-        changed = true;
-    }
-
-    if (changed)
-    {
-        text_->ClearSelection();
-        UpdateText();
-        UpdateCursor();
-    }
-}
-
-void LineEdit::SetText(const ea::string& text)
-{
-    if (text != line_)
-    {
-        line_ = text;
-        cursorPosition_ = LengthUTF8(line_);
-        UpdateText();
-        UpdateCursor();
-    }
-}
-
-void LineEdit::SetCursorPosition(unsigned position)
-{
-    if (position > LengthUTF8(line_) || !cursorMovable_)
-        position = LengthUTF8(line_);
-
-    if (position != cursorPosition_)
-    {
-        cursorPosition_ = position;
-        UpdateCursor();
-    }
-}
-
-void LineEdit::SetCursorBlinkRate(float rate)
-{
-    cursorBlinkRate_ = Max(rate, 0.0f);
-
-    if (cursorBlinkRate_ == 0.0f)
-        cursorBlinkTimer_ = 0.0f;   // Cursor does not blink, i.e. always visible
-}
-
-void LineEdit::SetMaxLength(unsigned length)
-{
-    maxLength_ = length;
-}
-
-void LineEdit::SetEchoCharacter(unsigned c)
-{
-    echoCharacter_ = c;
-    UpdateText();
-}
-
-void LineEdit::SetCursorMovable(bool enable)
-{
-    cursorMovable_ = enable;
-}
-
-void LineEdit::SetTextSelectable(bool enable)
-{
-    textSelectable_ = enable;
-}
-
-void LineEdit::SetTextCopyable(bool enable)
-{
-    textCopyable_ = enable;
-}
-
-bool LineEdit::FilterImplicitAttributes(XMLElement& dest) const
-{
-    if (!BorderImage::FilterImplicitAttributes(dest))
-        return false;
-
-    XMLElement childElem = dest.GetChild("element");
-    if (!childElem)
-        return false;
-    if (!RemoveChildXML(childElem, "Name", "LE_Text"))
-        return false;
-    if (!RemoveChildXML(childElem, "Position"))
-        return false;
-
-    childElem = childElem.GetNext("element");
-    if (!childElem)
-        return false;
-    if (!RemoveChildXML(childElem, "Name", "LE_Cursor"))
-        return false;
-    if (!RemoveChildXML(childElem, "Priority", "1"))
-        return false;
-    if (!RemoveChildXML(childElem, "Position"))
-        return false;
-    if (!RemoveChildXML(childElem, "Is Visible"))
-        return false;
-
-    return true;
-}
-
-void LineEdit::UpdateText()
-{
-    unsigned utf8Length = LengthUTF8(line_);
-
-    if (!echoCharacter_)
-        text_->SetText(line_);
-    else
-    {
-        ea::string echoText;
-        for (unsigned i = 0; i < utf8Length; ++i)
-            AppendUTF8(echoText, echoCharacter_);
-        text_->SetText(echoText);
-    }
-    if (cursorPosition_ > utf8Length)
-    {
-        cursorPosition_ = utf8Length;
-        UpdateCursor();
-    }
-
-    using namespace TextChanged;
-
-    VariantMap& eventData = GetEventDataMap();
-    eventData[P_ELEMENT] = this;
-    eventData[P_TEXT] = line_;
-    SendEvent(E_TEXTCHANGED, eventData);
-}
-
-void LineEdit::UpdateCursor()
-{
-    int x = text_->GetCharPosition(cursorPosition_).x_;
-
-    text_->SetPosition(GetIndentWidth() + clipBorder_.left_, clipBorder_.top_);
-    cursor_->SetPosition(text_->GetPosition() + IntVector2(x, 0));
-    cursor_->SetSize(cursor_->GetWidth(), text_->GetRowHeight());
-
-    IntVector2 screenPosition = ElementToScreen(cursor_->GetPosition());
-    SDL_Rect rect = {screenPosition.x_, screenPosition.y_, cursor_->GetSize().x_, cursor_->GetSize().y_};
-    SDL_SetTextInputRect(&rect);
-
-    // Scroll if necessary
-    int sx = -GetChildOffset().x_;
-    int left = clipBorder_.left_;
-    int right = GetWidth() - clipBorder_.left_ - clipBorder_.right_ - cursor_->GetWidth();
-    if (x - sx > right)
-        sx = x - right;
-    if (x - sx < left)
-        sx = x - left;
-    if (sx < 0)
-        sx = 0;
-    SetChildOffset(IntVector2(-sx, 0));
-
-    // Restart blinking
-    cursorBlinkTimer_ = 0.0f;
-}
-
-unsigned LineEdit::GetCharIndex(const IntVector2& position)
-{
-    IntVector2 screenPosition = ElementToScreen(position);
-    IntVector2 textPosition = text_->ScreenToElement(screenPosition);
-
-    if (textPosition.x_ < 0)
-        return 0;
-
-    for (int i = text_->GetNumChars(); i >= 0; --i)
-    {
-        if (textPosition.x_ >= text_->GetCharPosition((unsigned)i).x_)
-            return (unsigned)i;
-    }
-
-    return M_MAX_UNSIGNED;
-}
-
-void LineEdit::HandleFocused(StringHash /*eventType*/, VariantMap& eventData)
-{
-    if (eventData[Focused::P_BYKEY].GetBool())
-    {
-        cursorPosition_ = LengthUTF8(line_);
-        text_->SetSelection(0);
-    }
-    UpdateCursor();
-
-    if (GetSubsystem<UI>()->GetUseScreenKeyboard())
-        GetSubsystem<Input>()->SetScreenKeyboardVisible(true);
-}
-
-void LineEdit::HandleDefocused(StringHash /*eventType*/, VariantMap& /*eventData*/)
-{
-    text_->ClearSelection();
-
-    if (GetSubsystem<UI>()->GetUseScreenKeyboard())
-        GetSubsystem<Input>()->SetScreenKeyboardVisible(false);
-}
-
-void LineEdit::HandleLayoutUpdated(StringHash /*eventType*/, VariantMap& /*eventData*/)
-{
-    UpdateCursor();
-}
-
-}
-=======
 //
 // Copyright (c) 2008-2020 the Urho3D project.
 //
@@ -831,7 +166,7 @@
 {
     if (source && editable_)
     {
-        if (source->GetVars().Contains(VAR_DRAGDROPCONTENT))
+        if (source->GetVars().contains(VAR_DRAGDROPCONTENT))
             return true;
         StringHash sourceType = source->GetType();
         return sourceType == LineEdit::GetTypeStatic() || sourceType == Text::GetTypeStatic();
@@ -845,7 +180,7 @@
     if (source && editable_)
     {
         // If the UI element in question has a drag-and-drop content string defined, use it instead of element text
-        if (source->GetVars().Contains(VAR_DRAGDROPCONTENT))
+        if (source->GetVars().contains(VAR_DRAGDROPCONTENT))
         {
             SetText(source->GetVar(VAR_DRAGDROPCONTENT).GetString());
             return true;
@@ -884,14 +219,14 @@
             unsigned length = text_->GetSelectionLength();
 
             if (text_->GetSelectionLength())
-                GetSubsystem<UI>()->SetClipboardText(line_.SubstringUTF8(start, length));
+                GetSubsystem<UI>()->SetClipboardText(SubstringUTF8(line_, start, length));
 
             if (key == KEY_X && editable_)
             {
-                if (start + length < line_.LengthUTF8())
-                    line_ = line_.SubstringUTF8(0, start) + line_.SubstringUTF8(start + length);
+                if (start + length < LengthUTF8(line_))
+                    line_ = SubstringUTF8(line_, 0, start) + SubstringUTF8(line_, start + length);
                 else
-                    line_ = line_.SubstringUTF8(0, start);
+                    line_ = SubstringUTF8(line_, 0, start);
                 text_->ClearSelection();
                 cursorPosition_ = start;
                 changed = true;
@@ -902,26 +237,26 @@
     case KEY_V:
         if (editable_ && textCopyable_ && qualifiers & QUAL_CTRL)
         {
-            const String& clipBoard = GetSubsystem<UI>()->GetClipboardText();
-            if (!clipBoard.Empty())
+            const ea::string& clipBoard = GetSubsystem<UI>()->GetClipboardText();
+            if (!clipBoard.empty())
             {
                 // Remove selected text first
                 if (text_->GetSelectionLength() > 0)
                 {
                     unsigned start = text_->GetSelectionStart();
                     unsigned length = text_->GetSelectionLength();
-                    if (start + length < line_.LengthUTF8())
-                        line_ = line_.SubstringUTF8(0, start) + line_.SubstringUTF8(start + length);
+                    if (start + length < LengthUTF8(line_))
+                        line_ = SubstringUTF8(line_, 0, start) + SubstringUTF8(line_, start + length);
                     else
-                        line_ = line_.SubstringUTF8(0, start);
+                        line_ = SubstringUTF8(line_, 0, start);
                     text_->ClearSelection();
                     cursorPosition_ = start;
                 }
-                if (cursorPosition_ < line_.LengthUTF8())
-                    line_ = line_.SubstringUTF8(0, cursorPosition_) + clipBoard + line_.SubstringUTF8(cursorPosition_);
+                if (cursorPosition_ < LengthUTF8(line_))
+                    line_ = SubstringUTF8(line_, 0, cursorPosition_) + clipBoard + SubstringUTF8(line_, cursorPosition_);
                 else
                     line_ += clipBoard;
-                cursorPosition_ += clipBoard.LengthUTF8();
+                cursorPosition_ += LengthUTF8(clipBoard);
                 changed = true;
             }
         }
@@ -964,13 +299,13 @@
         // Fallthru
 
     case KEY_RIGHT:
-        if (cursorMovable_ && cursorPosition_ < line_.LengthUTF8())
+        if (cursorMovable_ && cursorPosition_ < LengthUTF8(line_))
         {
             if (textSelectable_ && qualifiers & QUAL_SHIFT && !text_->GetSelectionLength())
                 dragBeginCursor_ = cursorPosition_;
 
             if (qualifiers & QUAL_CTRL)
-                cursorPosition_ = line_.LengthUTF8();
+                cursorPosition_ = LengthUTF8(line_);
             else if (text_->GetSelectionLength() && !(qualifiers & QUAL_SHIFT))
                 cursorPosition_ = text_->GetSelectionStart() + text_->GetSelectionLength();
             else
@@ -996,9 +331,9 @@
         {
             if (!text_->GetSelectionLength())
             {
-                if (cursorPosition_ < line_.LengthUTF8())
+                if (cursorPosition_ < LengthUTF8(line_))
                 {
-                    line_ = line_.SubstringUTF8(0, cursorPosition_) + line_.SubstringUTF8(cursorPosition_ + 1);
+                    line_ = SubstringUTF8(line_, 0, cursorPosition_) + SubstringUTF8(line_, cursorPosition_ + 1);
                     changed = true;
                 }
             }
@@ -1007,10 +342,10 @@
                 // If a selection exists, erase it
                 unsigned start = text_->GetSelectionStart();
                 unsigned length = text_->GetSelectionLength();
-                if (start + length < line_.LengthUTF8())
-                    line_ = line_.SubstringUTF8(0, start) + line_.SubstringUTF8(start + length);
+                if (start + length < LengthUTF8(line_))
+                    line_ = SubstringUTF8(line_, 0, start) + SubstringUTF8(line_, start + length);
                 else
-                    line_ = line_.SubstringUTF8(0, start);
+                    line_ = SubstringUTF8(line_, 0, start);
                 text_->ClearSelection();
                 cursorPosition_ = start;
                 changed = true;
@@ -1039,12 +374,12 @@
         {
             if (!text_->GetSelectionLength())
             {
-                if (line_.LengthUTF8() && cursorPosition_)
+                if (LengthUTF8(line_) && cursorPosition_)
                 {
-                    if (cursorPosition_ < line_.LengthUTF8())
-                        line_ = line_.SubstringUTF8(0, cursorPosition_ - 1) + line_.SubstringUTF8(cursorPosition_);
+                    if (cursorPosition_ < LengthUTF8(line_))
+                        line_ = SubstringUTF8(line_, 0, cursorPosition_ - 1) + SubstringUTF8(line_, cursorPosition_);
                     else
-                        line_ = line_.SubstringUTF8(0, cursorPosition_ - 1);
+                        line_ = SubstringUTF8(line_, 0, cursorPosition_ - 1);
                     --cursorPosition_;
                     changed = true;
                 }
@@ -1054,10 +389,10 @@
                 // If a selection exists, erase it
                 unsigned start = text_->GetSelectionStart();
                 unsigned length = text_->GetSelectionLength();
-                if (start + length < line_.LengthUTF8())
-                    line_ = line_.SubstringUTF8(0, start) + line_.SubstringUTF8(start + length);
+                if (start + length < LengthUTF8(line_))
+                    line_ = SubstringUTF8(line_, 0, start) + SubstringUTF8(line_, start + length);
                 else
-                    line_ = line_.SubstringUTF8(0, start);
+                    line_ = SubstringUTF8(line_, 0, start);
                 text_->ClearSelection();
                 cursorPosition_ = start;
                 changed = true;
@@ -1094,7 +429,7 @@
         UpdateCursor();
 }
 
-void LineEdit::OnTextInput(const String& text)
+void LineEdit::OnTextInput(const ea::string& text)
 {
     if (!editable_)
         return;
@@ -1109,27 +444,27 @@
     eventData[P_TEXT] = text;
     SendEvent(E_TEXTENTRY, eventData);
 
-    const String newText = eventData[P_TEXT].GetString().SubstringUTF8(0);
-    if (!newText.Empty() && (!maxLength_ || line_.LengthUTF8() + newText.LengthUTF8() <= maxLength_))
+    const ea::string newText = SubstringUTF8(eventData[P_TEXT].GetString(), 0);
+    if (!newText.empty() && (!maxLength_ || LengthUTF8(line_) + LengthUTF8(newText) <= maxLength_))
     {
         if (!text_->GetSelectionLength())
         {
-            if (cursorPosition_ == line_.LengthUTF8())
+            if (cursorPosition_ == LengthUTF8(line_))
                 line_ += newText;
             else
-                line_ = line_.SubstringUTF8(0, cursorPosition_) + newText + line_.SubstringUTF8(cursorPosition_);
-            cursorPosition_ += newText.LengthUTF8();
+                line_ = SubstringUTF8(line_, 0, cursorPosition_) + newText + SubstringUTF8(line_, cursorPosition_);
+            cursorPosition_ += LengthUTF8(newText);
         }
         else
         {
             // If a selection exists, erase it first
             unsigned start = text_->GetSelectionStart();
             unsigned length = text_->GetSelectionLength();
-            if (start + length < line_.LengthUTF8())
-                line_ = line_.SubstringUTF8(0, start) + newText + line_.SubstringUTF8(start + length);
+            if (start + length < LengthUTF8(line_))
+                line_ = SubstringUTF8(line_, 0, start) + newText + SubstringUTF8(line_, start + length);
             else
-                line_ = line_.SubstringUTF8(0, start) + newText;
-            cursorPosition_ = start + newText.LengthUTF8();
+                line_ = SubstringUTF8(line_, 0, start) + newText;
+            cursorPosition_ = start + LengthUTF8(newText);
         }
         changed = true;
     }
@@ -1142,12 +477,12 @@
     }
 }
 
-void LineEdit::SetText(const String& text)
+void LineEdit::SetText(const ea::string& text)
 {
     if (text != line_)
     {
         line_ = text;
-        cursorPosition_ = line_.LengthUTF8();
+        cursorPosition_ = LengthUTF8(line_);
         UpdateText();
         UpdateCursor();
     }
@@ -1155,8 +490,8 @@
 
 void LineEdit::SetCursorPosition(unsigned position)
 {
-    if (position > line_.LengthUTF8() || !cursorMovable_)
-        position = line_.LengthUTF8();
+    if (position > LengthUTF8(line_) || !cursorMovable_)
+        position = LengthUTF8(line_);
 
     if (position != cursorPosition_)
     {
@@ -1229,15 +564,15 @@
 
 void LineEdit::UpdateText()
 {
-    unsigned utf8Length = line_.LengthUTF8();
+    unsigned utf8Length = LengthUTF8(line_);
 
     if (!echoCharacter_)
         text_->SetText(line_);
     else
     {
-        String echoText;
+        ea::string echoText;
         for (unsigned i = 0; i < utf8Length; ++i)
-            echoText.AppendUTF8(echoCharacter_);
+            AppendUTF8(echoText, echoCharacter_);
         text_->SetText(echoText);
     }
     if (cursorPosition_ > utf8Length)
@@ -1303,7 +638,7 @@
 {
     if (eventData[Focused::P_BYKEY].GetBool())
     {
-        cursorPosition_ = line_.LengthUTF8();
+        cursorPosition_ = LengthUTF8(line_);
         text_->SetSelection(0);
     }
     UpdateCursor();
@@ -1325,5 +660,4 @@
     UpdateCursor();
 }
 
-}
->>>>>>> 6296d22e
+}