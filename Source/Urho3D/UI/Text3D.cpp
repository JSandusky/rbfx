<<<<<<< HEAD
//
// Copyright (c) 2008-2019 the Urho3D project.
//
// Permission is hereby granted, free of charge, to any person obtaining a copy
// of this software and associated documentation files (the "Software"), to deal
// in the Software without restriction, including without limitation the rights
// to use, copy, modify, merge, publish, distribute, sublicense, and/or sell
// copies of the Software, and to permit persons to whom the Software is
// furnished to do so, subject to the following conditions:
//
// The above copyright notice and this permission notice shall be included in
// all copies or substantial portions of the Software.
//
// THE SOFTWARE IS PROVIDED "AS IS", WITHOUT WARRANTY OF ANY KIND, EXPRESS OR
// IMPLIED, INCLUDING BUT NOT LIMITED TO THE WARRANTIES OF MERCHANTABILITY,
// FITNESS FOR A PARTICULAR PURPOSE AND NONINFRINGEMENT. IN NO EVENT SHALL THE
// AUTHORS OR COPYRIGHT HOLDERS BE LIABLE FOR ANY CLAIM, DAMAGES OR OTHER
// LIABILITY, WHETHER IN AN ACTION OF CONTRACT, TORT OR OTHERWISE, ARISING FROM,
// OUT OF OR IN CONNECTION WITH THE SOFTWARE OR THE USE OR OTHER DEALINGS IN
// THE SOFTWARE.
//

#include "../Precompiled.h"

#include "../Core/Context.h"
#include "../Graphics/Camera.h"
#include "../Graphics/Geometry.h"
#include "../Graphics/Graphics.h"
#include "../Graphics/Material.h"
#include "../Graphics/Technique.h"
#include "../Graphics/VertexBuffer.h"
#include "../IO/Log.h"
#include "../Resource/ResourceCache.h"
#include "../Scene/Node.h"
#include "../UI/Font.h"
#include "../UI/Text.h"
#include "../UI/Text3D.h"

namespace Urho3D
{

extern const char* horizontalAlignments[];
extern const char* verticalAlignments[];
extern const char* textEffects[];
extern const char* faceCameraModeNames[];
extern const char* GEOMETRY_CATEGORY;

static const float TEXT_SCALING = 1.0f / 128.0f;
static const float DEFAULT_EFFECT_DEPTH_BIAS = 0.1f;

Text3D::Text3D(Context* context) :
    Drawable(context, DRAWABLE_GEOMETRY),
    text_(context),
    vertexBuffer_(context_->CreateObject<VertexBuffer>()),
    customWorldTransform_(Matrix3x4::IDENTITY),
    faceCameraMode_(FC_NONE),
    minAngle_(0.0f),
    fixedScreenSize_(false),
    textDirty_(true),
    geometryDirty_(true),
    usingSDFShader_(false),
    fontDataLost_(false)
{
    text_.SetEffectDepthBias(DEFAULT_EFFECT_DEPTH_BIAS);
}

Text3D::~Text3D() = default;

void Text3D::RegisterObject(Context* context)
{
    context->RegisterFactory<Text3D>(GEOMETRY_CATEGORY);

    URHO3D_ACCESSOR_ATTRIBUTE("Is Enabled", IsEnabled, SetEnabled, bool, true, AM_DEFAULT);
    URHO3D_MIXED_ACCESSOR_ATTRIBUTE("Font", GetFontAttr, SetFontAttr, ResourceRef, ResourceRef(Font::GetTypeStatic()), AM_DEFAULT);
    URHO3D_MIXED_ACCESSOR_ATTRIBUTE("Material", GetMaterialAttr, SetMaterialAttr, ResourceRef, ResourceRef(Material::GetTypeStatic()),
        AM_DEFAULT);
    URHO3D_ATTRIBUTE("Font Size", float, text_.fontSize_, DEFAULT_FONT_SIZE, AM_DEFAULT);
    URHO3D_MIXED_ACCESSOR_ATTRIBUTE("Text", GetTextAttr, SetTextAttr, ea::string, EMPTY_STRING, AM_DEFAULT);
    URHO3D_ENUM_ATTRIBUTE("Text Alignment", text_.textAlignment_, horizontalAlignments, HA_LEFT, AM_DEFAULT);
    URHO3D_ATTRIBUTE("Row Spacing", float, text_.rowSpacing_, 1.0f, AM_DEFAULT);
    URHO3D_ATTRIBUTE("Word Wrap", bool, text_.wordWrap_, false, AM_DEFAULT);
    URHO3D_ACCESSOR_ATTRIBUTE("Can Be Occluded", IsOccludee, SetOccludee, bool, true, AM_DEFAULT);
    URHO3D_ACCESSOR_ATTRIBUTE("Fixed Screen Size", IsFixedScreenSize, SetFixedScreenSize, bool, false, AM_DEFAULT);
    URHO3D_ENUM_ATTRIBUTE("Face Camera Mode", faceCameraMode_, faceCameraModeNames, FC_NONE, AM_DEFAULT);
    URHO3D_ATTRIBUTE("Min Angle", float, minAngle_, 0.0f, AM_DEFAULT);
    URHO3D_ACCESSOR_ATTRIBUTE("Draw Distance", GetDrawDistance, SetDrawDistance, float, 0.0f, AM_DEFAULT);
    URHO3D_ACCESSOR_ATTRIBUTE("Width", GetWidth, SetWidth, int, 0, AM_DEFAULT);
    URHO3D_ENUM_ACCESSOR_ATTRIBUTE("Horiz Alignment", GetHorizontalAlignment, SetHorizontalAlignment, HorizontalAlignment,
        horizontalAlignments, HA_LEFT, AM_DEFAULT);
    URHO3D_ENUM_ACCESSOR_ATTRIBUTE("Vert Alignment", GetVerticalAlignment, SetVerticalAlignment, VerticalAlignment, verticalAlignments,
        VA_TOP, AM_DEFAULT);
    URHO3D_ACCESSOR_ATTRIBUTE("Opacity", GetOpacity, SetOpacity, float, 1.0f, AM_DEFAULT);
    URHO3D_ACCESSOR_ATTRIBUTE("Color", GetColorAttr, SetColor, Color, Color::WHITE, AM_DEFAULT);
    URHO3D_ATTRIBUTE("Top Left Color", Color, text_.colors_[0], Color::WHITE, AM_DEFAULT);
    URHO3D_ATTRIBUTE("Top Right Color", Color, text_.colors_[1], Color::WHITE, AM_DEFAULT);
    URHO3D_ATTRIBUTE("Bottom Left Color", Color, text_.colors_[2], Color::WHITE, AM_DEFAULT);
    URHO3D_ATTRIBUTE("Bottom Right Color", Color, text_.colors_[3], Color::WHITE, AM_DEFAULT);
    URHO3D_ENUM_ATTRIBUTE("Text Effect", text_.textEffect_, textEffects, TE_NONE, AM_DEFAULT);
    URHO3D_ATTRIBUTE("Shadow Offset", IntVector2, text_.shadowOffset_, IntVector2(1, 1), AM_DEFAULT);
    URHO3D_ATTRIBUTE("Stroke Thickness", int, text_.strokeThickness_, 1, AM_DEFAULT);
    URHO3D_ATTRIBUTE("Round Stroke", bool, text_.roundStroke_, false, AM_DEFAULT);
    URHO3D_ACCESSOR_ATTRIBUTE("Effect Color", GetEffectColor, SetEffectColor, Color, Color::BLACK, AM_DEFAULT);
    URHO3D_ATTRIBUTE("Effect Depth Bias", float, text_.effectDepthBias_, DEFAULT_EFFECT_DEPTH_BIAS, AM_DEFAULT);
    URHO3D_COPY_BASE_ATTRIBUTES(Drawable);
}

void Text3D::ApplyAttributes()
{
    text_.ApplyAttributes();
    MarkTextDirty();
    UpdateTextBatches();
    UpdateTextMaterials();
}

void Text3D::UpdateBatches(const FrameInfo& frame)
{
    distance_ = frame.camera_->GetDistance(GetWorldBoundingBox().Center());

    if (faceCameraMode_ != FC_NONE || fixedScreenSize_)
        CalculateFixedScreenSize(frame);

    for (unsigned i = 0; i < batches_.size(); ++i)
    {
        batches_[i].distance_ = distance_;
        batches_[i].worldTransform_ = faceCameraMode_ != FC_NONE ? &customWorldTransform_ : &node_->GetWorldTransform();
    }

    for (unsigned i = 0; i < uiBatches_.size(); ++i)
    {
        if (uiBatches_[i].texture_ && uiBatches_[i].texture_->IsDataLost())
        {
            fontDataLost_ = true;
            break;
        }
    }
}

void Text3D::UpdateGeometry(const FrameInfo& frame)
{
    if (fontDataLost_)
    {
        // Re-evaluation of the text triggers the font face to reload itself
        UpdateTextBatches();
        UpdateTextMaterials();
        fontDataLost_ = false;
    }

    // In case is being rendered from multiple views, recalculate camera facing & fixed size
    if (faceCameraMode_ != FC_NONE || fixedScreenSize_)
        CalculateFixedScreenSize(frame);

    if (geometryDirty_)
    {
        for (unsigned i = 0; i < batches_.size() && i < uiBatches_.size(); ++i)
        {
            Geometry* geometry = geometries_[i];
            geometry->SetDrawRange(TRIANGLE_LIST, 0, 0, uiBatches_[i].vertexStart_ / UI_VERTEX_SIZE,
                (uiBatches_[i].vertexEnd_ - uiBatches_[i].vertexStart_) / UI_VERTEX_SIZE);
        }
    }

    if ((geometryDirty_ || vertexBuffer_->IsDataLost()) && uiVertexData_.size())
    {
        unsigned vertexCount = uiVertexData_.size() / UI_VERTEX_SIZE;
        if (vertexBuffer_->GetVertexCount() != vertexCount)
            vertexBuffer_->SetSize(vertexCount, MASK_POSITION | MASK_COLOR | MASK_TEXCOORD1);
        vertexBuffer_->SetData(&uiVertexData_[0]);
    }

    geometryDirty_ = false;
}

UpdateGeometryType Text3D::GetUpdateGeometryType()
{
    if (geometryDirty_ || fontDataLost_ || vertexBuffer_->IsDataLost() || faceCameraMode_ != FC_NONE || fixedScreenSize_)
        return UPDATE_MAIN_THREAD;
    else
        return UPDATE_NONE;
}

void Text3D::SetMaterial(Material* material)
{
    material_ = material;

    UpdateTextMaterials(true);
}

bool Text3D::SetFont(const ea::string& fontName, float size)
{
    bool success = text_.SetFont(fontName, size);

    // Changing font requires materials to be re-evaluated. Material evaluation can not be done in worker threads,
    // so UI batches must be brought up-to-date immediately
    MarkTextDirty();
    UpdateTextBatches();
    UpdateTextMaterials();

    return success;
}

bool Text3D::SetFont(Font* font, float size)
{
    bool success = text_.SetFont(font, size);

    MarkTextDirty();
    UpdateTextBatches();
    UpdateTextMaterials();

    return success;
}

bool Text3D::SetFontSize(float size)
{
    bool success = text_.SetFontSize(size);

    MarkTextDirty();
    UpdateTextBatches();
    UpdateTextMaterials();

    return success;
}

void Text3D::SetText(const ea::string& text)
{
    text_.SetText(text);

    // Changing text requires materials to be re-evaluated, in case the font is multi-page
    MarkTextDirty();
    UpdateTextBatches();
    UpdateTextMaterials();
}

void Text3D::SetAlignment(HorizontalAlignment hAlign, VerticalAlignment vAlign)
{
    text_.SetAlignment(hAlign, vAlign);

    MarkTextDirty();
}

void Text3D::SetHorizontalAlignment(HorizontalAlignment align)
{
    text_.SetHorizontalAlignment(align);

    MarkTextDirty();
}

void Text3D::SetVerticalAlignment(VerticalAlignment align)
{
    text_.SetVerticalAlignment(align);

    MarkTextDirty();
}

void Text3D::SetTextAlignment(HorizontalAlignment align)
{
    text_.SetTextAlignment(align);

    MarkTextDirty();
}

void Text3D::SetRowSpacing(float spacing)
{
    text_.SetRowSpacing(spacing);

    MarkTextDirty();
}

void Text3D::SetWordwrap(bool enable)
{
    text_.SetWordwrap(enable);

    MarkTextDirty();
}

void Text3D::SetTextEffect(TextEffect textEffect)
{
    text_.SetTextEffect(textEffect);

    MarkTextDirty();
    UpdateTextMaterials(true);
}

void Text3D::SetEffectShadowOffset(const IntVector2& offset)
{
    text_.SetEffectShadowOffset(offset);
}

void Text3D::SetEffectStrokeThickness(int thickness)
{
    text_.SetEffectStrokeThickness(thickness);
}

void Text3D::SetEffectRoundStroke(bool roundStroke)
{
    text_.SetEffectRoundStroke(roundStroke);
}

void Text3D::SetEffectColor(const Color& effectColor)
{
    text_.SetEffectColor(effectColor);

    MarkTextDirty();
    UpdateTextMaterials();
}

void Text3D::SetEffectDepthBias(float bias)
{
    text_.SetEffectDepthBias(bias);

    MarkTextDirty();
}

void Text3D::SetWidth(int width)
{
    text_.SetMinWidth(width);
    text_.SetWidth(width);

    MarkTextDirty();
}

void Text3D::SetColor(const Color& color)
{
    float oldAlpha = text_.GetColor(C_TOPLEFT).a_;
    text_.SetColor(color);

    MarkTextDirty();

    // If alpha changes from zero to nonzero or vice versa, amount of text batches changes (optimization), so do full update
    if ((oldAlpha == 0.0f && color.a_ != 0.0f) || (oldAlpha != 0.0f && color.a_ == 0.0f))
    {
        UpdateTextBatches();
        UpdateTextMaterials();
    }
}

void Text3D::SetColor(Corner corner, const Color& color)
{
    text_.SetColor(corner, color);

    MarkTextDirty();
}

void Text3D::SetOpacity(float opacity)
{
    float oldOpacity = text_.GetOpacity();
    text_.SetOpacity(opacity);
    float newOpacity = text_.GetOpacity();

    MarkTextDirty();

    // If opacity changes from zero to nonzero or vice versa, amount of text batches changes (optimization), so do full update
    if ((oldOpacity == 0.0f && newOpacity != 0.0f) || (oldOpacity != 0.0f && newOpacity == 0.0f))
    {
        UpdateTextBatches();
        UpdateTextMaterials();
    }
}

void Text3D::SetFixedScreenSize(bool enable)
{
    if (enable != fixedScreenSize_)
    {
        fixedScreenSize_ = enable;

        // Bounding box must be recalculated
        OnMarkedDirty(node_);
        MarkNetworkUpdate();
    }
}

void Text3D::SetFaceCameraMode(FaceCameraMode mode)
{
    if (mode != faceCameraMode_)
    {
        faceCameraMode_ = mode;

        // Bounding box must be recalculated
        OnMarkedDirty(node_);
        MarkNetworkUpdate();
    }
}

Material* Text3D::GetMaterial() const
{
    return material_;
}

Font* Text3D::GetFont() const
{
    return text_.GetFont();
}

float Text3D::GetFontSize() const
{
    return text_.GetFontSize();
}

const ea::string& Text3D::GetText() const
{
    return text_.GetText();
}

HorizontalAlignment Text3D::GetHorizontalAlignment() const
{
    return text_.GetHorizontalAlignment();
}

VerticalAlignment Text3D::GetVerticalAlignment() const
{
    return text_.GetVerticalAlignment();
}

HorizontalAlignment Text3D::GetTextAlignment() const
{
    return text_.GetTextAlignment();
}

float Text3D::GetRowSpacing() const
{
    return text_.GetRowSpacing();
}

bool Text3D::GetWordwrap() const
{
    return text_.GetWordwrap();
}

TextEffect Text3D::GetTextEffect() const
{
    return text_.GetTextEffect();
}

const IntVector2& Text3D::GetEffectShadowOffset() const
{
    return text_.GetEffectShadowOffset();
}

int Text3D::GetEffectStrokeThickness() const
{
    return text_.GetEffectStrokeThickness();
}

bool Text3D::GetEffectRoundStroke() const
{
    return text_.GetEffectRoundStroke();
}

const Color& Text3D::GetEffectColor() const
{
    return text_.GetEffectColor();
}

float Text3D::GetEffectDepthBias() const
{
    return text_.GetEffectDepthBias();
}

int Text3D::GetWidth() const
{
    return text_.GetWidth();
}

int Text3D::GetHeight() const
{
    return text_.GetHeight();
}

int Text3D::GetRowHeight() const
{
    return text_.GetRowHeight();
}

unsigned Text3D::GetNumRows() const
{
    return text_.GetNumRows();
}

unsigned Text3D::GetNumChars() const
{
    return text_.GetNumChars();
}

int Text3D::GetRowWidth(unsigned index) const
{
    return text_.GetRowWidth(index);
}

Vector2 Text3D::GetCharPosition(unsigned index)
{
    return text_.GetCharPosition(index);
}

Vector2 Text3D::GetCharSize(unsigned index)
{
    return text_.GetCharSize(index);
}

const Color& Text3D::GetColor(Corner corner) const
{
    return text_.GetColor(corner);
}

float Text3D::GetOpacity() const
{
    return text_.GetOpacity();
}

void Text3D::OnNodeSet(Node* node)
{
    Drawable::OnNodeSet(node);

    if (node)
        customWorldTransform_ = node->GetWorldTransform();
}

void Text3D::OnWorldBoundingBoxUpdate()
{
    if (textDirty_)
        UpdateTextBatches();

    // In face camera mode, use the last camera rotation to build the world bounding box
    if (faceCameraMode_ != FC_NONE || fixedScreenSize_)
    {
        worldBoundingBox_ = boundingBox_.Transformed(Matrix3x4(node_->GetWorldPosition(),
            customWorldTransform_.Rotation(), customWorldTransform_.Scale()));
    }
    else
        worldBoundingBox_ = boundingBox_.Transformed(node_->GetWorldTransform());
}

void Text3D::MarkTextDirty()
{
    textDirty_ = true;

    OnMarkedDirty(node_);
    MarkNetworkUpdate();
}

void Text3D::SetMaterialAttr(const ResourceRef& value)
{
    auto* cache = GetSubsystem<ResourceCache>();
    SetMaterial(cache->GetResource<Material>(value.name_));
}

void Text3D::SetFontAttr(const ResourceRef& value)
{
    auto* cache = GetSubsystem<ResourceCache>();
    text_.font_ = cache->GetResource<Font>(value.name_);
}

void Text3D::SetTextAttr(const ea::string& value)
{
    text_.SetTextAttr(value);
}

ea::string Text3D::GetTextAttr() const
{
    return text_.GetTextAttr();
}

ResourceRef Text3D::GetMaterialAttr() const
{
    return GetResourceRef(material_, Material::GetTypeStatic());
}

ResourceRef Text3D::GetFontAttr() const
{
    return GetResourceRef(text_.font_, Font::GetTypeStatic());
}

void Text3D::UpdateTextBatches()
{
    uiBatches_.clear();
    uiVertexData_.clear();

    text_.GetBatches(uiBatches_, uiVertexData_, IntRect::ZERO);

    Vector3 offset(Vector3::ZERO);

    switch (text_.GetHorizontalAlignment())
    {
    case HA_LEFT:
        break;

    case HA_CENTER:
        offset.x_ -= (float)text_.GetWidth() * 0.5f;
        break;

    case HA_RIGHT:
        offset.x_ -= (float)text_.GetWidth();
        break;
    }

    switch (text_.GetVerticalAlignment())
    {
    case VA_TOP:
        break;

    case VA_CENTER:
        offset.y_ -= (float)text_.GetHeight() * 0.5f;
        break;

    case VA_BOTTOM:
        offset.y_ -= (float)text_.GetHeight();
        break;
    }

    if (uiVertexData_.size())
    {
        boundingBox_.Clear();

        for (unsigned i = 0; i < uiVertexData_.size(); i += UI_VERTEX_SIZE)
        {
            Vector3& position = *(reinterpret_cast<Vector3*>(&uiVertexData_[i]));
            position += offset;
            position *= TEXT_SCALING;
            position.y_ = -position.y_;
            boundingBox_.Merge(position);
        }
    }
    else
        boundingBox_.Define(Vector3::ZERO, Vector3::ZERO);

    textDirty_ = false;
    geometryDirty_ = true;
}

void Text3D::UpdateTextMaterials(bool forceUpdate)
{
    Font* font = GetFont();
    bool isSDFFont = font ? font->IsSDFFont() : false;

    batches_.resize(uiBatches_.size());
    geometries_.resize(uiBatches_.size());

    for (unsigned i = 0; i < batches_.size(); ++i)
    {
        if (!geometries_[i])
        {
            auto geometry = context_->CreateObject<Geometry>();
            geometry->SetVertexBuffer(0, vertexBuffer_);
            batches_[i].geometry_ = geometries_[i] = geometry;
        }

        if (!batches_[i].material_ || forceUpdate || isSDFFont != usingSDFShader_)
        {
            // If material not defined, create a reasonable default from scratch
            if (!material_)
            {
                auto material = context_->CreateObject<Material>();
                auto tech = context_->CreateObject<Technique>();
                Pass* pass = tech->CreatePass("alpha");
                pass->SetVertexShader("Text");
                pass->SetPixelShader("Text");
                pass->SetBlendMode(BLEND_ALPHA);
                pass->SetDepthWrite(false);
                material->SetTechnique(0, tech);
                material->SetCullMode(CULL_NONE);
                batches_[i].material_ = material;
            }
            else
                batches_[i].material_ = material_->Clone();

            usingSDFShader_ = isSDFFont;
        }

        Material* material = batches_[i].material_;
        Texture* texture = uiBatches_[i].texture_;
        material->SetTexture(TU_DIFFUSE, texture);

        if (isSDFFont)
        {
            // Note: custom defined material is assumed to have right shader defines; they aren't modified here
            if (!material_)
            {
                Technique* tech = material->GetTechnique(0);
                Pass* pass = tech ? tech->GetPass("alpha") : nullptr;
                if (pass)
                {
                    switch (GetTextEffect())
                    {
                    case TE_NONE:
                        pass->SetPixelShaderDefines("SIGNED_DISTANCE_FIELD");
                        break;

                    case TE_SHADOW:
                        pass->SetPixelShaderDefines("SIGNED_DISTANCE_FIELD TEXT_EFFECT_SHADOW");
                        break;

                    case TE_STROKE:
                        pass->SetPixelShaderDefines("SIGNED_DISTANCE_FIELD TEXT_EFFECT_STROKE");
                        break;
                    }
                }
            }

            switch (GetTextEffect())
            {
            case TE_SHADOW:
                if (texture)
                {
                    Vector2 shadowOffset(0.5f / texture->GetWidth(), 0.5f / texture->GetHeight());
                    material->SetShaderParameter("ShadowOffset", shadowOffset);
                }
                material->SetShaderParameter("ShadowColor", GetEffectColor());
                break;

            case TE_STROKE:
                material->SetShaderParameter("StrokeColor", GetEffectColor());
                break;

            default:
                break;
            }
        }
        else
        {
            // If not SDF, set shader defines based on whether font texture is full RGB or just alpha
            if (!material_)
            {
                Technique* tech = material->GetTechnique(0);
                Pass* pass = tech ? tech->GetPass("alpha") : nullptr;
                if (pass)
                {
                    if (texture && texture->GetFormat() == Graphics::GetAlphaFormat())
                        pass->SetPixelShaderDefines("ALPHAMAP");
                    else
                        pass->SetPixelShaderDefines("");
                }
            }
        }
    }
}

void Text3D::CalculateFixedScreenSize(const FrameInfo& frame)
{
    Vector3 worldPosition = node_->GetWorldPosition();
    Vector3 worldScale = node_->GetWorldScale();

    if (fixedScreenSize_)
    {
        float textScaling = 2.0f / TEXT_SCALING / frame.viewSize_.y_;
        float halfViewWorldSize = frame.camera_->GetHalfViewSize();

        if (!frame.camera_->IsOrthographic())
        {
            Matrix4 viewProj(frame.camera_->GetProjection() * frame.camera_->GetView());
            Vector4 projPos(viewProj * Vector4(worldPosition, 1.0f));
            worldScale *= textScaling * halfViewWorldSize * projPos.w_;
        }
        else
            worldScale *= textScaling * halfViewWorldSize;
    }

    customWorldTransform_ = Matrix3x4(worldPosition, frame.camera_->GetFaceCameraRotation(
        worldPosition, node_->GetWorldRotation(), faceCameraMode_, minAngle_), worldScale);
    worldBoundingBoxDirty_ = true;
}

}
=======
//
// Copyright (c) 2008-2020 the Urho3D project.
//
// Permission is hereby granted, free of charge, to any person obtaining a copy
// of this software and associated documentation files (the "Software"), to deal
// in the Software without restriction, including without limitation the rights
// to use, copy, modify, merge, publish, distribute, sublicense, and/or sell
// copies of the Software, and to permit persons to whom the Software is
// furnished to do so, subject to the following conditions:
//
// The above copyright notice and this permission notice shall be included in
// all copies or substantial portions of the Software.
//
// THE SOFTWARE IS PROVIDED "AS IS", WITHOUT WARRANTY OF ANY KIND, EXPRESS OR
// IMPLIED, INCLUDING BUT NOT LIMITED TO THE WARRANTIES OF MERCHANTABILITY,
// FITNESS FOR A PARTICULAR PURPOSE AND NONINFRINGEMENT. IN NO EVENT SHALL THE
// AUTHORS OR COPYRIGHT HOLDERS BE LIABLE FOR ANY CLAIM, DAMAGES OR OTHER
// LIABILITY, WHETHER IN AN ACTION OF CONTRACT, TORT OR OTHERWISE, ARISING FROM,
// OUT OF OR IN CONNECTION WITH THE SOFTWARE OR THE USE OR OTHER DEALINGS IN
// THE SOFTWARE.
//

#include "../Precompiled.h"

#include "../Core/Context.h"
#include "../Graphics/Camera.h"
#include "../Graphics/Geometry.h"
#include "../Graphics/Graphics.h"
#include "../Graphics/Material.h"
#include "../Graphics/Technique.h"
#include "../Graphics/VertexBuffer.h"
#include "../IO/Log.h"
#include "../Resource/ResourceCache.h"
#include "../Scene/Node.h"
#include "../UI/Font.h"
#include "../UI/Text.h"
#include "../UI/Text3D.h"

namespace Urho3D
{

extern const char* horizontalAlignments[];
extern const char* verticalAlignments[];
extern const char* textEffects[];
extern const char* faceCameraModeNames[];
extern const char* GEOMETRY_CATEGORY;

static const float TEXT_SCALING = 1.0f / 128.0f;
static const float DEFAULT_EFFECT_DEPTH_BIAS = 0.1f;

Text3D::Text3D(Context* context) :
    Drawable(context, DRAWABLE_GEOMETRY),
    text_(context),
    vertexBuffer_(new VertexBuffer(context_)),
    customWorldTransform_(Matrix3x4::IDENTITY),
    faceCameraMode_(FC_NONE),
    minAngle_(0.0f),
    fixedScreenSize_(false),
    textDirty_(true),
    geometryDirty_(true),
    usingSDFShader_(false),
    fontDataLost_(false)
{
    text_.SetEffectDepthBias(DEFAULT_EFFECT_DEPTH_BIAS);
}

Text3D::~Text3D() = default;

void Text3D::RegisterObject(Context* context)
{
    context->RegisterFactory<Text3D>(GEOMETRY_CATEGORY);

    URHO3D_ACCESSOR_ATTRIBUTE("Is Enabled", IsEnabled, SetEnabled, bool, true, AM_DEFAULT);
    URHO3D_MIXED_ACCESSOR_ATTRIBUTE("Font", GetFontAttr, SetFontAttr, ResourceRef, ResourceRef(Font::GetTypeStatic()), AM_DEFAULT);
    URHO3D_MIXED_ACCESSOR_ATTRIBUTE("Material", GetMaterialAttr, SetMaterialAttr, ResourceRef, ResourceRef(Material::GetTypeStatic()),
        AM_DEFAULT);
    URHO3D_ATTRIBUTE("Font Size", float, text_.fontSize_, DEFAULT_FONT_SIZE, AM_DEFAULT);
    URHO3D_MIXED_ACCESSOR_ATTRIBUTE("Text", GetTextAttr, SetTextAttr, String, String::EMPTY, AM_DEFAULT);
    URHO3D_ENUM_ATTRIBUTE("Text Alignment", text_.textAlignment_, horizontalAlignments, HA_LEFT, AM_DEFAULT);
    URHO3D_ATTRIBUTE("Row Spacing", float, text_.rowSpacing_, 1.0f, AM_DEFAULT);
    URHO3D_ATTRIBUTE("Word Wrap", bool, text_.wordWrap_, false, AM_DEFAULT);
    URHO3D_ACCESSOR_ATTRIBUTE("Can Be Occluded", IsOccludee, SetOccludee, bool, true, AM_DEFAULT);
    URHO3D_ACCESSOR_ATTRIBUTE("Fixed Screen Size", IsFixedScreenSize, SetFixedScreenSize, bool, false, AM_DEFAULT);
    URHO3D_ENUM_ATTRIBUTE("Face Camera Mode", faceCameraMode_, faceCameraModeNames, FC_NONE, AM_DEFAULT);
    URHO3D_ATTRIBUTE("Min Angle", float, minAngle_, 0.0f, AM_DEFAULT);
    URHO3D_ACCESSOR_ATTRIBUTE("Draw Distance", GetDrawDistance, SetDrawDistance, float, 0.0f, AM_DEFAULT);
    URHO3D_ACCESSOR_ATTRIBUTE("Width", GetWidth, SetWidth, int, 0, AM_DEFAULT);
    URHO3D_ENUM_ACCESSOR_ATTRIBUTE("Horiz Alignment", GetHorizontalAlignment, SetHorizontalAlignment, HorizontalAlignment,
        horizontalAlignments, HA_LEFT, AM_DEFAULT);
    URHO3D_ENUM_ACCESSOR_ATTRIBUTE("Vert Alignment", GetVerticalAlignment, SetVerticalAlignment, VerticalAlignment, verticalAlignments,
        VA_TOP, AM_DEFAULT);
    URHO3D_ACCESSOR_ATTRIBUTE("Opacity", GetOpacity, SetOpacity, float, 1.0f, AM_DEFAULT);
    URHO3D_ACCESSOR_ATTRIBUTE("Color", GetColorAttr, SetColor, Color, Color::WHITE, AM_DEFAULT);
    URHO3D_ATTRIBUTE("Top Left Color", Color, text_.colors_[0], Color::WHITE, AM_DEFAULT);
    URHO3D_ATTRIBUTE("Top Right Color", Color, text_.colors_[1], Color::WHITE, AM_DEFAULT);
    URHO3D_ATTRIBUTE("Bottom Left Color", Color, text_.colors_[2], Color::WHITE, AM_DEFAULT);
    URHO3D_ATTRIBUTE("Bottom Right Color", Color, text_.colors_[3], Color::WHITE, AM_DEFAULT);
    URHO3D_ENUM_ATTRIBUTE("Text Effect", text_.textEffect_, textEffects, TE_NONE, AM_DEFAULT);
    URHO3D_ATTRIBUTE("Shadow Offset", IntVector2, text_.shadowOffset_, IntVector2(1, 1), AM_DEFAULT);
    URHO3D_ATTRIBUTE("Stroke Thickness", int, text_.strokeThickness_, 1, AM_DEFAULT);
    URHO3D_ATTRIBUTE("Round Stroke", bool, text_.roundStroke_, false, AM_DEFAULT);
    URHO3D_ACCESSOR_ATTRIBUTE("Effect Color", GetEffectColor, SetEffectColor, Color, Color::BLACK, AM_DEFAULT);
    URHO3D_ATTRIBUTE("Effect Depth Bias", float, text_.effectDepthBias_, DEFAULT_EFFECT_DEPTH_BIAS, AM_DEFAULT);
    URHO3D_COPY_BASE_ATTRIBUTES(Drawable);
}

void Text3D::ApplyAttributes()
{
    text_.ApplyAttributes();
    MarkTextDirty();
    UpdateTextBatches();
    UpdateTextMaterials();
}

void Text3D::UpdateBatches(const FrameInfo& frame)
{
    distance_ = frame.camera_->GetDistance(GetWorldBoundingBox().Center());

    if (faceCameraMode_ != FC_NONE || fixedScreenSize_)
        CalculateFixedScreenSize(frame);

    for (unsigned i = 0; i < batches_.Size(); ++i)
    {
        batches_[i].distance_ = distance_;
        batches_[i].worldTransform_ = faceCameraMode_ != FC_NONE ? &customWorldTransform_ : &node_->GetWorldTransform();
    }

    for (unsigned i = 0; i < uiBatches_.Size(); ++i)
    {
        if (uiBatches_[i].texture_ && uiBatches_[i].texture_->IsDataLost())
        {
            fontDataLost_ = true;
            break;
        }
    }
}

void Text3D::UpdateGeometry(const FrameInfo& frame)
{
    if (fontDataLost_)
    {
        // Re-evaluation of the text triggers the font face to reload itself
        UpdateTextBatches();
        UpdateTextMaterials();
        fontDataLost_ = false;
    }

    // In case is being rendered from multiple views, recalculate camera facing & fixed size
    if (faceCameraMode_ != FC_NONE || fixedScreenSize_)
        CalculateFixedScreenSize(frame);

    if (geometryDirty_)
    {
        for (unsigned i = 0; i < batches_.Size() && i < uiBatches_.Size(); ++i)
        {
            Geometry* geometry = geometries_[i];
            geometry->SetDrawRange(TRIANGLE_LIST, 0, 0, uiBatches_[i].vertexStart_ / UI_VERTEX_SIZE,
                (uiBatches_[i].vertexEnd_ - uiBatches_[i].vertexStart_) / UI_VERTEX_SIZE);
        }
    }

    if ((geometryDirty_ || vertexBuffer_->IsDataLost()) && uiVertexData_.Size())
    {
        unsigned vertexCount = uiVertexData_.Size() / UI_VERTEX_SIZE;
        if (vertexBuffer_->GetVertexCount() != vertexCount)
            vertexBuffer_->SetSize(vertexCount, MASK_POSITION | MASK_COLOR | MASK_TEXCOORD1);
        vertexBuffer_->SetData(&uiVertexData_[0]);
    }

    geometryDirty_ = false;
}

UpdateGeometryType Text3D::GetUpdateGeometryType()
{
    if (geometryDirty_ || fontDataLost_ || vertexBuffer_->IsDataLost() || faceCameraMode_ != FC_NONE || fixedScreenSize_)
        return UPDATE_MAIN_THREAD;
    else
        return UPDATE_NONE;
}

void Text3D::SetMaterial(Material* material)
{
    material_ = material;

    UpdateTextMaterials(true);
}

bool Text3D::SetFont(const String& fontName, float size)
{
    bool success = text_.SetFont(fontName, size);

    // Changing font requires materials to be re-evaluated. Material evaluation can not be done in worker threads,
    // so UI batches must be brought up-to-date immediately
    MarkTextDirty();
    UpdateTextBatches();
    UpdateTextMaterials();

    return success;
}

bool Text3D::SetFont(Font* font, float size)
{
    bool success = text_.SetFont(font, size);

    MarkTextDirty();
    UpdateTextBatches();
    UpdateTextMaterials();

    return success;
}

bool Text3D::SetFontSize(float size)
{
    bool success = text_.SetFontSize(size);

    MarkTextDirty();
    UpdateTextBatches();
    UpdateTextMaterials();

    return success;
}

void Text3D::SetText(const String& text)
{
    text_.SetText(text);

    // Changing text requires materials to be re-evaluated, in case the font is multi-page
    MarkTextDirty();
    UpdateTextBatches();
    UpdateTextMaterials();
}

void Text3D::SetAlignment(HorizontalAlignment hAlign, VerticalAlignment vAlign)
{
    text_.SetAlignment(hAlign, vAlign);

    MarkTextDirty();
}

void Text3D::SetHorizontalAlignment(HorizontalAlignment align)
{
    text_.SetHorizontalAlignment(align);

    MarkTextDirty();
}

void Text3D::SetVerticalAlignment(VerticalAlignment align)
{
    text_.SetVerticalAlignment(align);

    MarkTextDirty();
}

void Text3D::SetTextAlignment(HorizontalAlignment align)
{
    text_.SetTextAlignment(align);

    MarkTextDirty();
}

void Text3D::SetRowSpacing(float spacing)
{
    text_.SetRowSpacing(spacing);

    MarkTextDirty();
}

void Text3D::SetWordwrap(bool enable)
{
    text_.SetWordwrap(enable);

    MarkTextDirty();
}

void Text3D::SetTextEffect(TextEffect textEffect)
{
    text_.SetTextEffect(textEffect);

    MarkTextDirty();
    UpdateTextMaterials(true);
}

void Text3D::SetEffectShadowOffset(const IntVector2& offset)
{
    text_.SetEffectShadowOffset(offset);
}

void Text3D::SetEffectStrokeThickness(int thickness)
{
    text_.SetEffectStrokeThickness(thickness);
}

void Text3D::SetEffectRoundStroke(bool roundStroke)
{
    text_.SetEffectRoundStroke(roundStroke);
}

void Text3D::SetEffectColor(const Color& effectColor)
{
    text_.SetEffectColor(effectColor);

    MarkTextDirty();
    UpdateTextMaterials();
}

void Text3D::SetEffectDepthBias(float bias)
{
    text_.SetEffectDepthBias(bias);

    MarkTextDirty();
}

void Text3D::SetWidth(int width)
{
    text_.SetMinWidth(width);
    text_.SetWidth(width);

    MarkTextDirty();
}

void Text3D::SetColor(const Color& color)
{
    float oldAlpha = text_.GetColor(C_TOPLEFT).a_;
    text_.SetColor(color);

    MarkTextDirty();

    // If alpha changes from zero to nonzero or vice versa, amount of text batches changes (optimization), so do full update
    if ((oldAlpha == 0.0f && color.a_ != 0.0f) || (oldAlpha != 0.0f && color.a_ == 0.0f))
    {
        UpdateTextBatches();
        UpdateTextMaterials();
    }
}

void Text3D::SetColor(Corner corner, const Color& color)
{
    text_.SetColor(corner, color);

    MarkTextDirty();
}

void Text3D::SetOpacity(float opacity)
{
    float oldOpacity = text_.GetOpacity();
    text_.SetOpacity(opacity);
    float newOpacity = text_.GetOpacity();

    MarkTextDirty();

    // If opacity changes from zero to nonzero or vice versa, amount of text batches changes (optimization), so do full update
    if ((oldOpacity == 0.0f && newOpacity != 0.0f) || (oldOpacity != 0.0f && newOpacity == 0.0f))
    {
        UpdateTextBatches();
        UpdateTextMaterials();
    }
}

void Text3D::SetFixedScreenSize(bool enable)
{
    if (enable != fixedScreenSize_)
    {
        fixedScreenSize_ = enable;

        // Bounding box must be recalculated
        OnMarkedDirty(node_);
        MarkNetworkUpdate();
    }
}

void Text3D::SetFaceCameraMode(FaceCameraMode mode)
{
    if (mode != faceCameraMode_)
    {
        faceCameraMode_ = mode;

        // Bounding box must be recalculated
        OnMarkedDirty(node_);
        MarkNetworkUpdate();
    }
}

Material* Text3D::GetMaterial() const
{
    return material_;
}

Font* Text3D::GetFont() const
{
    return text_.GetFont();
}

float Text3D::GetFontSize() const
{
    return text_.GetFontSize();
}

const String& Text3D::GetText() const
{
    return text_.GetText();
}

HorizontalAlignment Text3D::GetHorizontalAlignment() const
{
    return text_.GetHorizontalAlignment();
}

VerticalAlignment Text3D::GetVerticalAlignment() const
{
    return text_.GetVerticalAlignment();
}

HorizontalAlignment Text3D::GetTextAlignment() const
{
    return text_.GetTextAlignment();
}

float Text3D::GetRowSpacing() const
{
    return text_.GetRowSpacing();
}

bool Text3D::GetWordwrap() const
{
    return text_.GetWordwrap();
}

TextEffect Text3D::GetTextEffect() const
{
    return text_.GetTextEffect();
}

const IntVector2& Text3D::GetEffectShadowOffset() const
{
    return text_.GetEffectShadowOffset();
}

int Text3D::GetEffectStrokeThickness() const
{
    return text_.GetEffectStrokeThickness();
}

bool Text3D::GetEffectRoundStroke() const
{
    return text_.GetEffectRoundStroke();
}

const Color& Text3D::GetEffectColor() const
{
    return text_.GetEffectColor();
}

float Text3D::GetEffectDepthBias() const
{
    return text_.GetEffectDepthBias();
}

int Text3D::GetWidth() const
{
    return text_.GetWidth();
}

int Text3D::GetHeight() const
{
    return text_.GetHeight();
}

int Text3D::GetRowHeight() const
{
    return text_.GetRowHeight();
}

unsigned Text3D::GetNumRows() const
{
    return text_.GetNumRows();
}

unsigned Text3D::GetNumChars() const
{
    return text_.GetNumChars();
}

int Text3D::GetRowWidth(unsigned index) const
{
    return text_.GetRowWidth(index);
}

Vector2 Text3D::GetCharPosition(unsigned index)
{
    return text_.GetCharPosition(index);
}

Vector2 Text3D::GetCharSize(unsigned index)
{
    return text_.GetCharSize(index);
}

const Color& Text3D::GetColor(Corner corner) const
{
    return text_.GetColor(corner);
}

float Text3D::GetOpacity() const
{
    return text_.GetOpacity();
}

void Text3D::OnNodeSet(Node* node)
{
    Drawable::OnNodeSet(node);

    if (node)
        customWorldTransform_ = node->GetWorldTransform();
}

void Text3D::OnWorldBoundingBoxUpdate()
{
    if (textDirty_)
        UpdateTextBatches();

    // In face camera mode, use the last camera rotation to build the world bounding box
    if (faceCameraMode_ != FC_NONE || fixedScreenSize_)
    {
        worldBoundingBox_ = boundingBox_.Transformed(Matrix3x4(node_->GetWorldPosition(),
            customWorldTransform_.Rotation(), customWorldTransform_.Scale()));
    }
    else
        worldBoundingBox_ = boundingBox_.Transformed(node_->GetWorldTransform());
}

void Text3D::MarkTextDirty()
{
    textDirty_ = true;

    OnMarkedDirty(node_);
    MarkNetworkUpdate();
}

void Text3D::SetMaterialAttr(const ResourceRef& value)
{
    auto* cache = GetSubsystem<ResourceCache>();
    SetMaterial(cache->GetResource<Material>(value.name_));
}

void Text3D::SetFontAttr(const ResourceRef& value)
{
    auto* cache = GetSubsystem<ResourceCache>();
    text_.font_ = cache->GetResource<Font>(value.name_);
}

void Text3D::SetTextAttr(const String& value)
{
    text_.SetTextAttr(value);
}

String Text3D::GetTextAttr() const
{
    return text_.GetTextAttr();
}

ResourceRef Text3D::GetMaterialAttr() const
{
    return GetResourceRef(material_, Material::GetTypeStatic());
}

ResourceRef Text3D::GetFontAttr() const
{
    return GetResourceRef(text_.font_, Font::GetTypeStatic());
}

void Text3D::UpdateTextBatches()
{
    uiBatches_.Clear();
    uiVertexData_.Clear();

    text_.GetBatches(uiBatches_, uiVertexData_, IntRect::ZERO);

    Vector3 offset(Vector3::ZERO);

    switch (text_.GetHorizontalAlignment())
    {
    case HA_LEFT:
        break;

    case HA_CENTER:
        offset.x_ -= (float)text_.GetWidth() * 0.5f;
        break;

    case HA_RIGHT:
        offset.x_ -= (float)text_.GetWidth();
        break;
    }

    switch (text_.GetVerticalAlignment())
    {
    case VA_TOP:
        break;

    case VA_CENTER:
        offset.y_ -= (float)text_.GetHeight() * 0.5f;
        break;

    case VA_BOTTOM:
        offset.y_ -= (float)text_.GetHeight();
        break;
    }

    if (uiVertexData_.Size())
    {
        boundingBox_.Clear();

        for (unsigned i = 0; i < uiVertexData_.Size(); i += UI_VERTEX_SIZE)
        {
            Vector3& position = *(reinterpret_cast<Vector3*>(&uiVertexData_[i]));
            position += offset;
            position *= TEXT_SCALING;
            position.y_ = -position.y_;
            boundingBox_.Merge(position);
        }
    }
    else
        boundingBox_.Define(Vector3::ZERO, Vector3::ZERO);

    textDirty_ = false;
    geometryDirty_ = true;
}

void Text3D::UpdateTextMaterials(bool forceUpdate)
{
    Font* font = GetFont();
    bool isSDFFont = font ? font->IsSDFFont() : false;

    batches_.Resize(uiBatches_.Size());
    geometries_.Resize(uiBatches_.Size());

    for (unsigned i = 0; i < batches_.Size(); ++i)
    {
        if (!geometries_[i])
        {
            auto* geometry = new Geometry(context_);
            geometry->SetVertexBuffer(0, vertexBuffer_);
            batches_[i].geometry_ = geometries_[i] = geometry;
        }

        if (!batches_[i].material_ || forceUpdate || isSDFFont != usingSDFShader_)
        {
            // If material not defined, create a reasonable default from scratch
            if (!material_)
            {
                auto* material = new Material(context_);
                auto* tech = new Technique(context_);
                Pass* pass = tech->CreatePass("alpha");
                pass->SetVertexShader("Text");
                pass->SetPixelShader("Text");
                pass->SetBlendMode(BLEND_ALPHA);
                pass->SetDepthWrite(false);
                material->SetTechnique(0, tech);
                material->SetCullMode(CULL_NONE);
                batches_[i].material_ = material;
            }
            else
                batches_[i].material_ = material_->Clone();

            usingSDFShader_ = isSDFFont;
        }

        Material* material = batches_[i].material_;
        Texture* texture = uiBatches_[i].texture_;
        material->SetTexture(TU_DIFFUSE, texture);

        if (isSDFFont)
        {
            // Note: custom defined material is assumed to have right shader defines; they aren't modified here
            if (!material_)
            {
                Technique* tech = material->GetTechnique(0);
                Pass* pass = tech ? tech->GetPass("alpha") : nullptr;
                if (pass)
                {
                    switch (GetTextEffect())
                    {
                    case TE_NONE:
                        pass->SetPixelShaderDefines("SIGNED_DISTANCE_FIELD");
                        break;

                    case TE_SHADOW:
                        pass->SetPixelShaderDefines("SIGNED_DISTANCE_FIELD TEXT_EFFECT_SHADOW");
                        break;

                    case TE_STROKE:
                        pass->SetPixelShaderDefines("SIGNED_DISTANCE_FIELD TEXT_EFFECT_STROKE");
                        break;
                    }
                }
            }

            switch (GetTextEffect())
            {
            case TE_SHADOW:
                if (texture)
                {
                    Vector2 shadowOffset(0.5f / texture->GetWidth(), 0.5f / texture->GetHeight());
                    material->SetShaderParameter("ShadowOffset", shadowOffset);
                }
                material->SetShaderParameter("ShadowColor", GetEffectColor());
                break;

            case TE_STROKE:
                material->SetShaderParameter("StrokeColor", GetEffectColor());
                break;

            default:
                break;
            }
        }
        else
        {
            // If not SDF, set shader defines based on whether font texture is full RGB or just alpha
            if (!material_)
            {
                Technique* tech = material->GetTechnique(0);
                Pass* pass = tech ? tech->GetPass("alpha") : nullptr;
                if (pass)
                {
                    if (texture && texture->GetFormat() == Graphics::GetAlphaFormat())
                        pass->SetPixelShaderDefines("ALPHAMAP");
                    else
                        pass->SetPixelShaderDefines("");
                }
            }
        }
    }
}

void Text3D::CalculateFixedScreenSize(const FrameInfo& frame)
{
    Vector3 worldPosition = node_->GetWorldPosition();
    Vector3 worldScale = node_->GetWorldScale();

    if (fixedScreenSize_)
    {
        float textScaling = 2.0f / TEXT_SCALING / frame.viewSize_.y_;
        float halfViewWorldSize = frame.camera_->GetHalfViewSize();

        if (!frame.camera_->IsOrthographic())
        {
            Matrix4 viewProj(frame.camera_->GetProjection() * frame.camera_->GetView());
            Vector4 projPos(viewProj * Vector4(worldPosition, 1.0f));
            worldScale *= textScaling * halfViewWorldSize * projPos.w_;
        }
        else
            worldScale *= textScaling * halfViewWorldSize;
    }

    customWorldTransform_ = Matrix3x4(worldPosition, frame.camera_->GetFaceCameraRotation(
        worldPosition, node_->GetWorldRotation(), faceCameraMode_, minAngle_), worldScale);
    worldBoundingBoxDirty_ = true;
}

}
>>>>>>> 6296d22e
<|MERGE_RESOLUTION|>--- conflicted
+++ resolved
@@ -1,6 +1,5 @@
-<<<<<<< HEAD
 //
-// Copyright (c) 2008-2019 the Urho3D project.
+// Copyright (c) 2008-2020 the Urho3D project.
 //
 // Permission is hereby granted, free of charge, to any person obtaining a copy
 // of this software and associated documentation files (the "Software"), to deal
@@ -758,766 +757,4 @@
     worldBoundingBoxDirty_ = true;
 }
 
-}
-=======
-//
-// Copyright (c) 2008-2020 the Urho3D project.
-//
-// Permission is hereby granted, free of charge, to any person obtaining a copy
-// of this software and associated documentation files (the "Software"), to deal
-// in the Software without restriction, including without limitation the rights
-// to use, copy, modify, merge, publish, distribute, sublicense, and/or sell
-// copies of the Software, and to permit persons to whom the Software is
-// furnished to do so, subject to the following conditions:
-//
-// The above copyright notice and this permission notice shall be included in
-// all copies or substantial portions of the Software.
-//
-// THE SOFTWARE IS PROVIDED "AS IS", WITHOUT WARRANTY OF ANY KIND, EXPRESS OR
-// IMPLIED, INCLUDING BUT NOT LIMITED TO THE WARRANTIES OF MERCHANTABILITY,
-// FITNESS FOR A PARTICULAR PURPOSE AND NONINFRINGEMENT. IN NO EVENT SHALL THE
-// AUTHORS OR COPYRIGHT HOLDERS BE LIABLE FOR ANY CLAIM, DAMAGES OR OTHER
-// LIABILITY, WHETHER IN AN ACTION OF CONTRACT, TORT OR OTHERWISE, ARISING FROM,
-// OUT OF OR IN CONNECTION WITH THE SOFTWARE OR THE USE OR OTHER DEALINGS IN
-// THE SOFTWARE.
-//
-
-#include "../Precompiled.h"
-
-#include "../Core/Context.h"
-#include "../Graphics/Camera.h"
-#include "../Graphics/Geometry.h"
-#include "../Graphics/Graphics.h"
-#include "../Graphics/Material.h"
-#include "../Graphics/Technique.h"
-#include "../Graphics/VertexBuffer.h"
-#include "../IO/Log.h"
-#include "../Resource/ResourceCache.h"
-#include "../Scene/Node.h"
-#include "../UI/Font.h"
-#include "../UI/Text.h"
-#include "../UI/Text3D.h"
-
-namespace Urho3D
-{
-
-extern const char* horizontalAlignments[];
-extern const char* verticalAlignments[];
-extern const char* textEffects[];
-extern const char* faceCameraModeNames[];
-extern const char* GEOMETRY_CATEGORY;
-
-static const float TEXT_SCALING = 1.0f / 128.0f;
-static const float DEFAULT_EFFECT_DEPTH_BIAS = 0.1f;
-
-Text3D::Text3D(Context* context) :
-    Drawable(context, DRAWABLE_GEOMETRY),
-    text_(context),
-    vertexBuffer_(new VertexBuffer(context_)),
-    customWorldTransform_(Matrix3x4::IDENTITY),
-    faceCameraMode_(FC_NONE),
-    minAngle_(0.0f),
-    fixedScreenSize_(false),
-    textDirty_(true),
-    geometryDirty_(true),
-    usingSDFShader_(false),
-    fontDataLost_(false)
-{
-    text_.SetEffectDepthBias(DEFAULT_EFFECT_DEPTH_BIAS);
-}
-
-Text3D::~Text3D() = default;
-
-void Text3D::RegisterObject(Context* context)
-{
-    context->RegisterFactory<Text3D>(GEOMETRY_CATEGORY);
-
-    URHO3D_ACCESSOR_ATTRIBUTE("Is Enabled", IsEnabled, SetEnabled, bool, true, AM_DEFAULT);
-    URHO3D_MIXED_ACCESSOR_ATTRIBUTE("Font", GetFontAttr, SetFontAttr, ResourceRef, ResourceRef(Font::GetTypeStatic()), AM_DEFAULT);
-    URHO3D_MIXED_ACCESSOR_ATTRIBUTE("Material", GetMaterialAttr, SetMaterialAttr, ResourceRef, ResourceRef(Material::GetTypeStatic()),
-        AM_DEFAULT);
-    URHO3D_ATTRIBUTE("Font Size", float, text_.fontSize_, DEFAULT_FONT_SIZE, AM_DEFAULT);
-    URHO3D_MIXED_ACCESSOR_ATTRIBUTE("Text", GetTextAttr, SetTextAttr, String, String::EMPTY, AM_DEFAULT);
-    URHO3D_ENUM_ATTRIBUTE("Text Alignment", text_.textAlignment_, horizontalAlignments, HA_LEFT, AM_DEFAULT);
-    URHO3D_ATTRIBUTE("Row Spacing", float, text_.rowSpacing_, 1.0f, AM_DEFAULT);
-    URHO3D_ATTRIBUTE("Word Wrap", bool, text_.wordWrap_, false, AM_DEFAULT);
-    URHO3D_ACCESSOR_ATTRIBUTE("Can Be Occluded", IsOccludee, SetOccludee, bool, true, AM_DEFAULT);
-    URHO3D_ACCESSOR_ATTRIBUTE("Fixed Screen Size", IsFixedScreenSize, SetFixedScreenSize, bool, false, AM_DEFAULT);
-    URHO3D_ENUM_ATTRIBUTE("Face Camera Mode", faceCameraMode_, faceCameraModeNames, FC_NONE, AM_DEFAULT);
-    URHO3D_ATTRIBUTE("Min Angle", float, minAngle_, 0.0f, AM_DEFAULT);
-    URHO3D_ACCESSOR_ATTRIBUTE("Draw Distance", GetDrawDistance, SetDrawDistance, float, 0.0f, AM_DEFAULT);
-    URHO3D_ACCESSOR_ATTRIBUTE("Width", GetWidth, SetWidth, int, 0, AM_DEFAULT);
-    URHO3D_ENUM_ACCESSOR_ATTRIBUTE("Horiz Alignment", GetHorizontalAlignment, SetHorizontalAlignment, HorizontalAlignment,
-        horizontalAlignments, HA_LEFT, AM_DEFAULT);
-    URHO3D_ENUM_ACCESSOR_ATTRIBUTE("Vert Alignment", GetVerticalAlignment, SetVerticalAlignment, VerticalAlignment, verticalAlignments,
-        VA_TOP, AM_DEFAULT);
-    URHO3D_ACCESSOR_ATTRIBUTE("Opacity", GetOpacity, SetOpacity, float, 1.0f, AM_DEFAULT);
-    URHO3D_ACCESSOR_ATTRIBUTE("Color", GetColorAttr, SetColor, Color, Color::WHITE, AM_DEFAULT);
-    URHO3D_ATTRIBUTE("Top Left Color", Color, text_.colors_[0], Color::WHITE, AM_DEFAULT);
-    URHO3D_ATTRIBUTE("Top Right Color", Color, text_.colors_[1], Color::WHITE, AM_DEFAULT);
-    URHO3D_ATTRIBUTE("Bottom Left Color", Color, text_.colors_[2], Color::WHITE, AM_DEFAULT);
-    URHO3D_ATTRIBUTE("Bottom Right Color", Color, text_.colors_[3], Color::WHITE, AM_DEFAULT);
-    URHO3D_ENUM_ATTRIBUTE("Text Effect", text_.textEffect_, textEffects, TE_NONE, AM_DEFAULT);
-    URHO3D_ATTRIBUTE("Shadow Offset", IntVector2, text_.shadowOffset_, IntVector2(1, 1), AM_DEFAULT);
-    URHO3D_ATTRIBUTE("Stroke Thickness", int, text_.strokeThickness_, 1, AM_DEFAULT);
-    URHO3D_ATTRIBUTE("Round Stroke", bool, text_.roundStroke_, false, AM_DEFAULT);
-    URHO3D_ACCESSOR_ATTRIBUTE("Effect Color", GetEffectColor, SetEffectColor, Color, Color::BLACK, AM_DEFAULT);
-    URHO3D_ATTRIBUTE("Effect Depth Bias", float, text_.effectDepthBias_, DEFAULT_EFFECT_DEPTH_BIAS, AM_DEFAULT);
-    URHO3D_COPY_BASE_ATTRIBUTES(Drawable);
-}
-
-void Text3D::ApplyAttributes()
-{
-    text_.ApplyAttributes();
-    MarkTextDirty();
-    UpdateTextBatches();
-    UpdateTextMaterials();
-}
-
-void Text3D::UpdateBatches(const FrameInfo& frame)
-{
-    distance_ = frame.camera_->GetDistance(GetWorldBoundingBox().Center());
-
-    if (faceCameraMode_ != FC_NONE || fixedScreenSize_)
-        CalculateFixedScreenSize(frame);
-
-    for (unsigned i = 0; i < batches_.Size(); ++i)
-    {
-        batches_[i].distance_ = distance_;
-        batches_[i].worldTransform_ = faceCameraMode_ != FC_NONE ? &customWorldTransform_ : &node_->GetWorldTransform();
-    }
-
-    for (unsigned i = 0; i < uiBatches_.Size(); ++i)
-    {
-        if (uiBatches_[i].texture_ && uiBatches_[i].texture_->IsDataLost())
-        {
-            fontDataLost_ = true;
-            break;
-        }
-    }
-}
-
-void Text3D::UpdateGeometry(const FrameInfo& frame)
-{
-    if (fontDataLost_)
-    {
-        // Re-evaluation of the text triggers the font face to reload itself
-        UpdateTextBatches();
-        UpdateTextMaterials();
-        fontDataLost_ = false;
-    }
-
-    // In case is being rendered from multiple views, recalculate camera facing & fixed size
-    if (faceCameraMode_ != FC_NONE || fixedScreenSize_)
-        CalculateFixedScreenSize(frame);
-
-    if (geometryDirty_)
-    {
-        for (unsigned i = 0; i < batches_.Size() && i < uiBatches_.Size(); ++i)
-        {
-            Geometry* geometry = geometries_[i];
-            geometry->SetDrawRange(TRIANGLE_LIST, 0, 0, uiBatches_[i].vertexStart_ / UI_VERTEX_SIZE,
-                (uiBatches_[i].vertexEnd_ - uiBatches_[i].vertexStart_) / UI_VERTEX_SIZE);
-        }
-    }
-
-    if ((geometryDirty_ || vertexBuffer_->IsDataLost()) && uiVertexData_.Size())
-    {
-        unsigned vertexCount = uiVertexData_.Size() / UI_VERTEX_SIZE;
-        if (vertexBuffer_->GetVertexCount() != vertexCount)
-            vertexBuffer_->SetSize(vertexCount, MASK_POSITION | MASK_COLOR | MASK_TEXCOORD1);
-        vertexBuffer_->SetData(&uiVertexData_[0]);
-    }
-
-    geometryDirty_ = false;
-}
-
-UpdateGeometryType Text3D::GetUpdateGeometryType()
-{
-    if (geometryDirty_ || fontDataLost_ || vertexBuffer_->IsDataLost() || faceCameraMode_ != FC_NONE || fixedScreenSize_)
-        return UPDATE_MAIN_THREAD;
-    else
-        return UPDATE_NONE;
-}
-
-void Text3D::SetMaterial(Material* material)
-{
-    material_ = material;
-
-    UpdateTextMaterials(true);
-}
-
-bool Text3D::SetFont(const String& fontName, float size)
-{
-    bool success = text_.SetFont(fontName, size);
-
-    // Changing font requires materials to be re-evaluated. Material evaluation can not be done in worker threads,
-    // so UI batches must be brought up-to-date immediately
-    MarkTextDirty();
-    UpdateTextBatches();
-    UpdateTextMaterials();
-
-    return success;
-}
-
-bool Text3D::SetFont(Font* font, float size)
-{
-    bool success = text_.SetFont(font, size);
-
-    MarkTextDirty();
-    UpdateTextBatches();
-    UpdateTextMaterials();
-
-    return success;
-}
-
-bool Text3D::SetFontSize(float size)
-{
-    bool success = text_.SetFontSize(size);
-
-    MarkTextDirty();
-    UpdateTextBatches();
-    UpdateTextMaterials();
-
-    return success;
-}
-
-void Text3D::SetText(const String& text)
-{
-    text_.SetText(text);
-
-    // Changing text requires materials to be re-evaluated, in case the font is multi-page
-    MarkTextDirty();
-    UpdateTextBatches();
-    UpdateTextMaterials();
-}
-
-void Text3D::SetAlignment(HorizontalAlignment hAlign, VerticalAlignment vAlign)
-{
-    text_.SetAlignment(hAlign, vAlign);
-
-    MarkTextDirty();
-}
-
-void Text3D::SetHorizontalAlignment(HorizontalAlignment align)
-{
-    text_.SetHorizontalAlignment(align);
-
-    MarkTextDirty();
-}
-
-void Text3D::SetVerticalAlignment(VerticalAlignment align)
-{
-    text_.SetVerticalAlignment(align);
-
-    MarkTextDirty();
-}
-
-void Text3D::SetTextAlignment(HorizontalAlignment align)
-{
-    text_.SetTextAlignment(align);
-
-    MarkTextDirty();
-}
-
-void Text3D::SetRowSpacing(float spacing)
-{
-    text_.SetRowSpacing(spacing);
-
-    MarkTextDirty();
-}
-
-void Text3D::SetWordwrap(bool enable)
-{
-    text_.SetWordwrap(enable);
-
-    MarkTextDirty();
-}
-
-void Text3D::SetTextEffect(TextEffect textEffect)
-{
-    text_.SetTextEffect(textEffect);
-
-    MarkTextDirty();
-    UpdateTextMaterials(true);
-}
-
-void Text3D::SetEffectShadowOffset(const IntVector2& offset)
-{
-    text_.SetEffectShadowOffset(offset);
-}
-
-void Text3D::SetEffectStrokeThickness(int thickness)
-{
-    text_.SetEffectStrokeThickness(thickness);
-}
-
-void Text3D::SetEffectRoundStroke(bool roundStroke)
-{
-    text_.SetEffectRoundStroke(roundStroke);
-}
-
-void Text3D::SetEffectColor(const Color& effectColor)
-{
-    text_.SetEffectColor(effectColor);
-
-    MarkTextDirty();
-    UpdateTextMaterials();
-}
-
-void Text3D::SetEffectDepthBias(float bias)
-{
-    text_.SetEffectDepthBias(bias);
-
-    MarkTextDirty();
-}
-
-void Text3D::SetWidth(int width)
-{
-    text_.SetMinWidth(width);
-    text_.SetWidth(width);
-
-    MarkTextDirty();
-}
-
-void Text3D::SetColor(const Color& color)
-{
-    float oldAlpha = text_.GetColor(C_TOPLEFT).a_;
-    text_.SetColor(color);
-
-    MarkTextDirty();
-
-    // If alpha changes from zero to nonzero or vice versa, amount of text batches changes (optimization), so do full update
-    if ((oldAlpha == 0.0f && color.a_ != 0.0f) || (oldAlpha != 0.0f && color.a_ == 0.0f))
-    {
-        UpdateTextBatches();
-        UpdateTextMaterials();
-    }
-}
-
-void Text3D::SetColor(Corner corner, const Color& color)
-{
-    text_.SetColor(corner, color);
-
-    MarkTextDirty();
-}
-
-void Text3D::SetOpacity(float opacity)
-{
-    float oldOpacity = text_.GetOpacity();
-    text_.SetOpacity(opacity);
-    float newOpacity = text_.GetOpacity();
-
-    MarkTextDirty();
-
-    // If opacity changes from zero to nonzero or vice versa, amount of text batches changes (optimization), so do full update
-    if ((oldOpacity == 0.0f && newOpacity != 0.0f) || (oldOpacity != 0.0f && newOpacity == 0.0f))
-    {
-        UpdateTextBatches();
-        UpdateTextMaterials();
-    }
-}
-
-void Text3D::SetFixedScreenSize(bool enable)
-{
-    if (enable != fixedScreenSize_)
-    {
-        fixedScreenSize_ = enable;
-
-        // Bounding box must be recalculated
-        OnMarkedDirty(node_);
-        MarkNetworkUpdate();
-    }
-}
-
-void Text3D::SetFaceCameraMode(FaceCameraMode mode)
-{
-    if (mode != faceCameraMode_)
-    {
-        faceCameraMode_ = mode;
-
-        // Bounding box must be recalculated
-        OnMarkedDirty(node_);
-        MarkNetworkUpdate();
-    }
-}
-
-Material* Text3D::GetMaterial() const
-{
-    return material_;
-}
-
-Font* Text3D::GetFont() const
-{
-    return text_.GetFont();
-}
-
-float Text3D::GetFontSize() const
-{
-    return text_.GetFontSize();
-}
-
-const String& Text3D::GetText() const
-{
-    return text_.GetText();
-}
-
-HorizontalAlignment Text3D::GetHorizontalAlignment() const
-{
-    return text_.GetHorizontalAlignment();
-}
-
-VerticalAlignment Text3D::GetVerticalAlignment() const
-{
-    return text_.GetVerticalAlignment();
-}
-
-HorizontalAlignment Text3D::GetTextAlignment() const
-{
-    return text_.GetTextAlignment();
-}
-
-float Text3D::GetRowSpacing() const
-{
-    return text_.GetRowSpacing();
-}
-
-bool Text3D::GetWordwrap() const
-{
-    return text_.GetWordwrap();
-}
-
-TextEffect Text3D::GetTextEffect() const
-{
-    return text_.GetTextEffect();
-}
-
-const IntVector2& Text3D::GetEffectShadowOffset() const
-{
-    return text_.GetEffectShadowOffset();
-}
-
-int Text3D::GetEffectStrokeThickness() const
-{
-    return text_.GetEffectStrokeThickness();
-}
-
-bool Text3D::GetEffectRoundStroke() const
-{
-    return text_.GetEffectRoundStroke();
-}
-
-const Color& Text3D::GetEffectColor() const
-{
-    return text_.GetEffectColor();
-}
-
-float Text3D::GetEffectDepthBias() const
-{
-    return text_.GetEffectDepthBias();
-}
-
-int Text3D::GetWidth() const
-{
-    return text_.GetWidth();
-}
-
-int Text3D::GetHeight() const
-{
-    return text_.GetHeight();
-}
-
-int Text3D::GetRowHeight() const
-{
-    return text_.GetRowHeight();
-}
-
-unsigned Text3D::GetNumRows() const
-{
-    return text_.GetNumRows();
-}
-
-unsigned Text3D::GetNumChars() const
-{
-    return text_.GetNumChars();
-}
-
-int Text3D::GetRowWidth(unsigned index) const
-{
-    return text_.GetRowWidth(index);
-}
-
-Vector2 Text3D::GetCharPosition(unsigned index)
-{
-    return text_.GetCharPosition(index);
-}
-
-Vector2 Text3D::GetCharSize(unsigned index)
-{
-    return text_.GetCharSize(index);
-}
-
-const Color& Text3D::GetColor(Corner corner) const
-{
-    return text_.GetColor(corner);
-}
-
-float Text3D::GetOpacity() const
-{
-    return text_.GetOpacity();
-}
-
-void Text3D::OnNodeSet(Node* node)
-{
-    Drawable::OnNodeSet(node);
-
-    if (node)
-        customWorldTransform_ = node->GetWorldTransform();
-}
-
-void Text3D::OnWorldBoundingBoxUpdate()
-{
-    if (textDirty_)
-        UpdateTextBatches();
-
-    // In face camera mode, use the last camera rotation to build the world bounding box
-    if (faceCameraMode_ != FC_NONE || fixedScreenSize_)
-    {
-        worldBoundingBox_ = boundingBox_.Transformed(Matrix3x4(node_->GetWorldPosition(),
-            customWorldTransform_.Rotation(), customWorldTransform_.Scale()));
-    }
-    else
-        worldBoundingBox_ = boundingBox_.Transformed(node_->GetWorldTransform());
-}
-
-void Text3D::MarkTextDirty()
-{
-    textDirty_ = true;
-
-    OnMarkedDirty(node_);
-    MarkNetworkUpdate();
-}
-
-void Text3D::SetMaterialAttr(const ResourceRef& value)
-{
-    auto* cache = GetSubsystem<ResourceCache>();
-    SetMaterial(cache->GetResource<Material>(value.name_));
-}
-
-void Text3D::SetFontAttr(const ResourceRef& value)
-{
-    auto* cache = GetSubsystem<ResourceCache>();
-    text_.font_ = cache->GetResource<Font>(value.name_);
-}
-
-void Text3D::SetTextAttr(const String& value)
-{
-    text_.SetTextAttr(value);
-}
-
-String Text3D::GetTextAttr() const
-{
-    return text_.GetTextAttr();
-}
-
-ResourceRef Text3D::GetMaterialAttr() const
-{
-    return GetResourceRef(material_, Material::GetTypeStatic());
-}
-
-ResourceRef Text3D::GetFontAttr() const
-{
-    return GetResourceRef(text_.font_, Font::GetTypeStatic());
-}
-
-void Text3D::UpdateTextBatches()
-{
-    uiBatches_.Clear();
-    uiVertexData_.Clear();
-
-    text_.GetBatches(uiBatches_, uiVertexData_, IntRect::ZERO);
-
-    Vector3 offset(Vector3::ZERO);
-
-    switch (text_.GetHorizontalAlignment())
-    {
-    case HA_LEFT:
-        break;
-
-    case HA_CENTER:
-        offset.x_ -= (float)text_.GetWidth() * 0.5f;
-        break;
-
-    case HA_RIGHT:
-        offset.x_ -= (float)text_.GetWidth();
-        break;
-    }
-
-    switch (text_.GetVerticalAlignment())
-    {
-    case VA_TOP:
-        break;
-
-    case VA_CENTER:
-        offset.y_ -= (float)text_.GetHeight() * 0.5f;
-        break;
-
-    case VA_BOTTOM:
-        offset.y_ -= (float)text_.GetHeight();
-        break;
-    }
-
-    if (uiVertexData_.Size())
-    {
-        boundingBox_.Clear();
-
-        for (unsigned i = 0; i < uiVertexData_.Size(); i += UI_VERTEX_SIZE)
-        {
-            Vector3& position = *(reinterpret_cast<Vector3*>(&uiVertexData_[i]));
-            position += offset;
-            position *= TEXT_SCALING;
-            position.y_ = -position.y_;
-            boundingBox_.Merge(position);
-        }
-    }
-    else
-        boundingBox_.Define(Vector3::ZERO, Vector3::ZERO);
-
-    textDirty_ = false;
-    geometryDirty_ = true;
-}
-
-void Text3D::UpdateTextMaterials(bool forceUpdate)
-{
-    Font* font = GetFont();
-    bool isSDFFont = font ? font->IsSDFFont() : false;
-
-    batches_.Resize(uiBatches_.Size());
-    geometries_.Resize(uiBatches_.Size());
-
-    for (unsigned i = 0; i < batches_.Size(); ++i)
-    {
-        if (!geometries_[i])
-        {
-            auto* geometry = new Geometry(context_);
-            geometry->SetVertexBuffer(0, vertexBuffer_);
-            batches_[i].geometry_ = geometries_[i] = geometry;
-        }
-
-        if (!batches_[i].material_ || forceUpdate || isSDFFont != usingSDFShader_)
-        {
-            // If material not defined, create a reasonable default from scratch
-            if (!material_)
-            {
-                auto* material = new Material(context_);
-                auto* tech = new Technique(context_);
-                Pass* pass = tech->CreatePass("alpha");
-                pass->SetVertexShader("Text");
-                pass->SetPixelShader("Text");
-                pass->SetBlendMode(BLEND_ALPHA);
-                pass->SetDepthWrite(false);
-                material->SetTechnique(0, tech);
-                material->SetCullMode(CULL_NONE);
-                batches_[i].material_ = material;
-            }
-            else
-                batches_[i].material_ = material_->Clone();
-
-            usingSDFShader_ = isSDFFont;
-        }
-
-        Material* material = batches_[i].material_;
-        Texture* texture = uiBatches_[i].texture_;
-        material->SetTexture(TU_DIFFUSE, texture);
-
-        if (isSDFFont)
-        {
-            // Note: custom defined material is assumed to have right shader defines; they aren't modified here
-            if (!material_)
-            {
-                Technique* tech = material->GetTechnique(0);
-                Pass* pass = tech ? tech->GetPass("alpha") : nullptr;
-                if (pass)
-                {
-                    switch (GetTextEffect())
-                    {
-                    case TE_NONE:
-                        pass->SetPixelShaderDefines("SIGNED_DISTANCE_FIELD");
-                        break;
-
-                    case TE_SHADOW:
-                        pass->SetPixelShaderDefines("SIGNED_DISTANCE_FIELD TEXT_EFFECT_SHADOW");
-                        break;
-
-                    case TE_STROKE:
-                        pass->SetPixelShaderDefines("SIGNED_DISTANCE_FIELD TEXT_EFFECT_STROKE");
-                        break;
-                    }
-                }
-            }
-
-            switch (GetTextEffect())
-            {
-            case TE_SHADOW:
-                if (texture)
-                {
-                    Vector2 shadowOffset(0.5f / texture->GetWidth(), 0.5f / texture->GetHeight());
-                    material->SetShaderParameter("ShadowOffset", shadowOffset);
-                }
-                material->SetShaderParameter("ShadowColor", GetEffectColor());
-                break;
-
-            case TE_STROKE:
-                material->SetShaderParameter("StrokeColor", GetEffectColor());
-                break;
-
-            default:
-                break;
-            }
-        }
-        else
-        {
-            // If not SDF, set shader defines based on whether font texture is full RGB or just alpha
-            if (!material_)
-            {
-                Technique* tech = material->GetTechnique(0);
-                Pass* pass = tech ? tech->GetPass("alpha") : nullptr;
-                if (pass)
-                {
-                    if (texture && texture->GetFormat() == Graphics::GetAlphaFormat())
-                        pass->SetPixelShaderDefines("ALPHAMAP");
-                    else
-                        pass->SetPixelShaderDefines("");
-                }
-            }
-        }
-    }
-}
-
-void Text3D::CalculateFixedScreenSize(const FrameInfo& frame)
-{
-    Vector3 worldPosition = node_->GetWorldPosition();
-    Vector3 worldScale = node_->GetWorldScale();
-
-    if (fixedScreenSize_)
-    {
-        float textScaling = 2.0f / TEXT_SCALING / frame.viewSize_.y_;
-        float halfViewWorldSize = frame.camera_->GetHalfViewSize();
-
-        if (!frame.camera_->IsOrthographic())
-        {
-            Matrix4 viewProj(frame.camera_->GetProjection() * frame.camera_->GetView());
-            Vector4 projPos(viewProj * Vector4(worldPosition, 1.0f));
-            worldScale *= textScaling * halfViewWorldSize * projPos.w_;
-        }
-        else
-            worldScale *= textScaling * halfViewWorldSize;
-    }
-
-    customWorldTransform_ = Matrix3x4(worldPosition, frame.camera_->GetFaceCameraRotation(
-        worldPosition, node_->GetWorldRotation(), faceCameraMode_, minAngle_), worldScale);
-    worldBoundingBoxDirty_ = true;
-}
-
-}
->>>>>>> 6296d22e
+}