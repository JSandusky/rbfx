<<<<<<< HEAD
//
// Copyright (c) 2008-2019 the Urho3D project.
//
// Permission is hereby granted, free of charge, to any person obtaining a copy
// of this software and associated documentation files (the "Software"), to deal
// in the Software without restriction, including without limitation the rights
// to use, copy, modify, merge, publish, distribute, sublicense, and/or sell
// copies of the Software, and to permit persons to whom the Software is
// furnished to do so, subject to the following conditions:
//
// The above copyright notice and this permission notice shall be included in
// all copies or substantial portions of the Software.
//
// THE SOFTWARE IS PROVIDED "AS IS", WITHOUT WARRANTY OF ANY KIND, EXPRESS OR
// IMPLIED, INCLUDING BUT NOT LIMITED TO THE WARRANTIES OF MERCHANTABILITY,
// FITNESS FOR A PARTICULAR PURPOSE AND NONINFRINGEMENT. IN NO EVENT SHALL THE
// AUTHORS OR COPYRIGHT HOLDERS BE LIABLE FOR ANY CLAIM, DAMAGES OR OTHER
// LIABILITY, WHETHER IN AN ACTION OF CONTRACT, TORT OR OTHERWISE, ARISING FROM,
// OUT OF OR IN CONNECTION WITH THE SOFTWARE OR THE USE OR OTHER DEALINGS IN
// THE SOFTWARE.
//

#pragma once

#include "../Math/Quaternion.h"
#include "../Math/Vector3.h"

#include <Bullet/LinearMath/btVector3.h>
#include <Bullet/LinearMath/btQuaternion.h>

namespace Urho3D
{

inline btVector3 ToBtVector3(const Vector3& vector)
{
    return btVector3(vector.x_, vector.y_, vector.z_);
}

inline btQuaternion ToBtQuaternion(const Quaternion& quaternion)
{
    return btQuaternion(quaternion.x_, quaternion.y_, quaternion.z_, quaternion.w_);
}

inline Vector3 ToVector3(const btVector3& vector)
{
    return Vector3(vector.x(), vector.y(), vector.z());
}

inline Quaternion ToQuaternion(const btQuaternion& quaternion)
{
    return Quaternion(quaternion.w(), quaternion.x(), quaternion.y(), quaternion.z());
}

inline bool HasWorldScaleChanged(const Vector3& oldWorldScale, const Vector3& newWorldScale)
{
    Vector3 delta = newWorldScale - oldWorldScale;
    float dot = delta.DotProduct(delta);
    return dot > 0.01f;
}

}
=======
//
// Copyright (c) 2008-2020 the Urho3D project.
//
// Permission is hereby granted, free of charge, to any person obtaining a copy
// of this software and associated documentation files (the "Software"), to deal
// in the Software without restriction, including without limitation the rights
// to use, copy, modify, merge, publish, distribute, sublicense, and/or sell
// copies of the Software, and to permit persons to whom the Software is
// furnished to do so, subject to the following conditions:
//
// The above copyright notice and this permission notice shall be included in
// all copies or substantial portions of the Software.
//
// THE SOFTWARE IS PROVIDED "AS IS", WITHOUT WARRANTY OF ANY KIND, EXPRESS OR
// IMPLIED, INCLUDING BUT NOT LIMITED TO THE WARRANTIES OF MERCHANTABILITY,
// FITNESS FOR A PARTICULAR PURPOSE AND NONINFRINGEMENT. IN NO EVENT SHALL THE
// AUTHORS OR COPYRIGHT HOLDERS BE LIABLE FOR ANY CLAIM, DAMAGES OR OTHER
// LIABILITY, WHETHER IN AN ACTION OF CONTRACT, TORT OR OTHERWISE, ARISING FROM,
// OUT OF OR IN CONNECTION WITH THE SOFTWARE OR THE USE OR OTHER DEALINGS IN
// THE SOFTWARE.
//

#pragma once

#include "../Math/Quaternion.h"
#include "../Math/Vector3.h"

#include <Bullet/LinearMath/btVector3.h>
#include <Bullet/LinearMath/btQuaternion.h>

namespace Urho3D
{

inline btVector3 ToBtVector3(const Vector3& vector)
{
    return btVector3(vector.x_, vector.y_, vector.z_);
}

inline btQuaternion ToBtQuaternion(const Quaternion& quaternion)
{
    return btQuaternion(quaternion.x_, quaternion.y_, quaternion.z_, quaternion.w_);
}

inline Vector3 ToVector3(const btVector3& vector)
{
    return Vector3(vector.x(), vector.y(), vector.z());
}

inline Quaternion ToQuaternion(const btQuaternion& quaternion)
{
    return Quaternion(quaternion.w(), quaternion.x(), quaternion.y(), quaternion.z());
}

inline bool HasWorldScaleChanged(const Vector3& oldWorldScale, const Vector3& newWorldScale)
{
    Vector3 delta = newWorldScale - oldWorldScale;
    float dot = delta.DotProduct(delta);
    return dot > 0.01f;
}

}
>>>>>>> 6296d22e
<|MERGE_RESOLUTION|>--- conflicted
+++ resolved
@@ -1,66 +1,3 @@
-<<<<<<< HEAD
-//
-// Copyright (c) 2008-2019 the Urho3D project.
-//
-// Permission is hereby granted, free of charge, to any person obtaining a copy
-// of this software and associated documentation files (the "Software"), to deal
-// in the Software without restriction, including without limitation the rights
-// to use, copy, modify, merge, publish, distribute, sublicense, and/or sell
-// copies of the Software, and to permit persons to whom the Software is
-// furnished to do so, subject to the following conditions:
-//
-// The above copyright notice and this permission notice shall be included in
-// all copies or substantial portions of the Software.
-//
-// THE SOFTWARE IS PROVIDED "AS IS", WITHOUT WARRANTY OF ANY KIND, EXPRESS OR
-// IMPLIED, INCLUDING BUT NOT LIMITED TO THE WARRANTIES OF MERCHANTABILITY,
-// FITNESS FOR A PARTICULAR PURPOSE AND NONINFRINGEMENT. IN NO EVENT SHALL THE
-// AUTHORS OR COPYRIGHT HOLDERS BE LIABLE FOR ANY CLAIM, DAMAGES OR OTHER
-// LIABILITY, WHETHER IN AN ACTION OF CONTRACT, TORT OR OTHERWISE, ARISING FROM,
-// OUT OF OR IN CONNECTION WITH THE SOFTWARE OR THE USE OR OTHER DEALINGS IN
-// THE SOFTWARE.
-//
-
-#pragma once
-
-#include "../Math/Quaternion.h"
-#include "../Math/Vector3.h"
-
-#include <Bullet/LinearMath/btVector3.h>
-#include <Bullet/LinearMath/btQuaternion.h>
-
-namespace Urho3D
-{
-
-inline btVector3 ToBtVector3(const Vector3& vector)
-{
-    return btVector3(vector.x_, vector.y_, vector.z_);
-}
-
-inline btQuaternion ToBtQuaternion(const Quaternion& quaternion)
-{
-    return btQuaternion(quaternion.x_, quaternion.y_, quaternion.z_, quaternion.w_);
-}
-
-inline Vector3 ToVector3(const btVector3& vector)
-{
-    return Vector3(vector.x(), vector.y(), vector.z());
-}
-
-inline Quaternion ToQuaternion(const btQuaternion& quaternion)
-{
-    return Quaternion(quaternion.w(), quaternion.x(), quaternion.y(), quaternion.z());
-}
-
-inline bool HasWorldScaleChanged(const Vector3& oldWorldScale, const Vector3& newWorldScale)
-{
-    Vector3 delta = newWorldScale - oldWorldScale;
-    float dot = delta.DotProduct(delta);
-    return dot > 0.01f;
-}
-
-}
-=======
 //
 // Copyright (c) 2008-2020 the Urho3D project.
 //
@@ -121,5 +58,4 @@
     return dot > 0.01f;
 }
 
-}
->>>>>>> 6296d22e
+}