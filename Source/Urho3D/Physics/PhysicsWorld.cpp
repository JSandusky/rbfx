//
// Copyright (c) 2008-2018 the Urho3D project.
//
// Permission is hereby granted, free of charge, to any person obtaining a copy
// of this software and associated documentation files (the "Software"), to deal
// in the Software without restriction, including without limitation the rights
// to use, copy, modify, merge, publish, distribute, sublicense, and/or sell
// copies of the Software, and to permit persons to whom the Software is
// furnished to do so, subject to the following conditions:
//
// The above copyright notice and this permission notice shall be included in
// all copies or substantial portions of the Software.
//
// THE SOFTWARE IS PROVIDED "AS IS", WITHOUT WARRANTY OF ANY KIND, EXPRESS OR
// IMPLIED, INCLUDING BUT NOT LIMITED TO THE WARRANTIES OF MERCHANTABILITY,
// FITNESS FOR A PARTICULAR PURPOSE AND NONINFRINGEMENT. IN NO EVENT SHALL THE
// AUTHORS OR COPYRIGHT HOLDERS BE LIABLE FOR ANY CLAIM, DAMAGES OR OTHER
// LIABILITY, WHETHER IN AN ACTION OF CONTRACT, TORT OR OTHERWISE, ARISING FROM,
// OUT OF OR IN CONNECTION WITH THE SOFTWARE OR THE USE OR OTHER DEALINGS IN
// THE SOFTWARE.
//

#include "../Precompiled.h"

#include "../Core/Context.h"
#include "../Core/Mutex.h"
#include "../Core/Profiler.h"
#include "../Graphics/DebugRenderer.h"
#include "../Graphics/Model.h"
#include "../IO/Log.h"
#include "../Math/Ray.h"
#include "../Physics/CollisionShape.h"
#include "../Physics/Constraint.h"
#include "../Physics/PhysicsEvents.h"
#include "../Physics/PhysicsUtils.h"
#include "../Physics/PhysicsWorld.h"
#include "../Physics/RaycastVehicle.h"
#include "../Physics/RigidBody.h"
#include "../Scene/Scene.h"
#include "../Scene/SceneEvents.h"

#include <Bullet/BulletCollision/BroadphaseCollision/btDbvtBroadphase.h>
#include <Bullet/BulletCollision/CollisionDispatch/btDefaultCollisionConfiguration.h>
#include <Bullet/BulletCollision/CollisionDispatch/btInternalEdgeUtility.h>
#include <Bullet/BulletCollision/CollisionShapes/btBoxShape.h>
#include <Bullet/BulletCollision/CollisionShapes/btSphereShape.h>
#include <Bullet/BulletCollision/Gimpact/btGImpactCollisionAlgorithm.h>
#include <Bullet/BulletDynamics/ConstraintSolver/btSequentialImpulseConstraintSolver.h>
#include <Bullet/BulletDynamics/Dynamics/btDiscreteDynamicsWorld.h>

extern ContactAddedCallback gContactAddedCallback;

namespace Urho3D
{

const char* PHYSICS_CATEGORY = "Physics";
extern const char* SUBSYSTEM_CATEGORY;

static const int MAX_SOLVER_ITERATIONS = 256;
static const int DEFAULT_FPS = 60;
static const Vector3 DEFAULT_GRAVITY = Vector3(0.0f, -9.81f, 0.0f);

PhysicsWorldConfig PhysicsWorld::config;

static bool CompareRaycastResults(const PhysicsRaycastResult& lhs, const PhysicsRaycastResult& rhs)
{
    return lhs.distance_ < rhs.distance_;
}

void InternalPreTickCallback(btDynamicsWorld* world, btScalar timeStep)
{
    static_cast<PhysicsWorld*>(world->getWorldUserInfo())->PreStep(timeStep);
}

void InternalTickCallback(btDynamicsWorld* world, btScalar timeStep)
{
    static_cast<PhysicsWorld*>(world->getWorldUserInfo())->PostStep(timeStep);
}

static bool CustomMaterialCombinerCallback(btManifoldPoint& cp, const btCollisionObjectWrapper* colObj0Wrap, int partId0,
    int index0, const btCollisionObjectWrapper* colObj1Wrap, int partId1, int index1)
{
    // Ensure that shape type of colObj1Wrap is either btScaledBvhTriangleMeshShape or btBvhTriangleMeshShape
    // because btAdjustInternalEdgeContacts doesn't check types properly. Bug in the Bullet?
    const int shapeType = colObj1Wrap->getCollisionObject()->getCollisionShape()->getShapeType();
    if (shapeType == SCALED_TRIANGLE_MESH_SHAPE_PROXYTYPE || shapeType == TRIANGLE_SHAPE_PROXYTYPE
        || shapeType == MULTIMATERIAL_TRIANGLE_MESH_PROXYTYPE)
    {
        btAdjustInternalEdgeContacts(cp, colObj1Wrap, colObj0Wrap, partId1, index1);
    }

    cp.m_combinedFriction = colObj0Wrap->getCollisionObject()->getFriction() * colObj1Wrap->getCollisionObject()->getFriction();
    cp.m_combinedRestitution =
        colObj0Wrap->getCollisionObject()->getRestitution() * colObj1Wrap->getCollisionObject()->getRestitution();

    return true;
}

void RemoveCachedGeometryImpl(CollisionGeometryDataCache& cache, Model* model)
{
    for (auto i = cache.Begin(); i != cache.End();)
    {
        auto current = i++;
        if (current->first_.first_ == model)
            cache.Erase(current);
    }
}

void CleanupGeometryCacheImpl(CollisionGeometryDataCache& cache)
{
    for (auto i = cache.Begin(); i != cache.End();)
    {
        auto current = i++;
        if (current->second_.Refs() == 1)
            cache.Erase(current);
    }
}

/// Callback for physics world queries.
struct PhysicsQueryCallback : public btCollisionWorld::ContactResultCallback
{
    /// Construct.
    PhysicsQueryCallback(PODVector<RigidBody*>& result, unsigned collisionMask) :
        result_(result),
        collisionMask_(collisionMask)
    {
    }

    /// Add a contact result.
    btScalar addSingleResult(btManifoldPoint&, const btCollisionObjectWrapper* colObj0Wrap, int, int,
        const btCollisionObjectWrapper* colObj1Wrap, int, int) override
    {
        auto* body = reinterpret_cast<RigidBody*>(colObj0Wrap->getCollisionObject()->getUserPointer());
        if (body && !result_.Contains(body) && (body->GetCollisionLayer() & collisionMask_))
            result_.Push(body);
        body = reinterpret_cast<RigidBody*>(colObj1Wrap->getCollisionObject()->getUserPointer());
        if (body && !result_.Contains(body) && (body->GetCollisionLayer() & collisionMask_))
            result_.Push(body);
        return 0.0f;
    }

    /// Found rigid bodies.
    PODVector<RigidBody*>& result_;
    /// Collision mask for the query.
    unsigned collisionMask_;
};

PhysicsWorld::PhysicsWorld(Context* context) :
    Component(context),
    collisionConfiguration_(nullptr),
    fps_(DEFAULT_FPS),
    maxSubSteps_(0),
    timeAcc_(0.0f),
    maxNetworkAngularVelocity_(DEFAULT_MAX_NETWORK_ANGULAR_VELOCITY),
    updateEnabled_(true),
    interpolation_(true),
    internalEdge_(true),
    applyingTransforms_(false),
    simulating_(false),
    debugRenderer_(nullptr),
    debugMode_(btIDebugDraw::DBG_DrawWireframe | btIDebugDraw::DBG_DrawConstraints | btIDebugDraw::DBG_DrawConstraintLimits)
{
    gContactAddedCallback = CustomMaterialCombinerCallback;

    if (PhysicsWorld::config.collisionConfig_)
        collisionConfiguration_ = PhysicsWorld::config.collisionConfig_;
    else
        collisionConfiguration_ = new btDefaultCollisionConfiguration();

    collisionDispatcher_ = new btCollisionDispatcher(collisionConfiguration_);
    btGImpactCollisionAlgorithm::registerAlgorithm(static_cast<btCollisionDispatcher*>(collisionDispatcher_.Get()));

    broadphase_ = new btDbvtBroadphase();
    solver_ = new btSequentialImpulseConstraintSolver();
    world_ = new btDiscreteDynamicsWorld(collisionDispatcher_.Get(), broadphase_.Get(), solver_.Get(), collisionConfiguration_);

    world_->setGravity(ToBtVector3(DEFAULT_GRAVITY));
    world_->getDispatchInfo().m_useContinuous = true;
    world_->getSolverInfo().m_splitImpulse = false; // Disable by default for performance
    world_->setDebugDrawer(this);
    world_->setInternalTickCallback(InternalPreTickCallback, static_cast<void*>(this), true);
    world_->setInternalTickCallback(InternalTickCallback, static_cast<void*>(this), false);
    world_->setSynchronizeAllMotionStates(true);
}

PhysicsWorld::~PhysicsWorld()
{
    if (scene_)
    {
        // Force all remaining constraints, rigid bodies and collision shapes to release themselves
        for (PODVector<Constraint*>::Iterator i = constraints_.Begin(); i != constraints_.End(); ++i)
            (*i)->ReleaseConstraint();

        for (PODVector<RigidBody*>::Iterator i = rigidBodies_.Begin(); i != rigidBodies_.End(); ++i)
            (*i)->ReleaseBody();

        for (PODVector<CollisionShape*>::Iterator i = collisionShapes_.Begin(); i != collisionShapes_.End(); ++i)
            (*i)->ReleaseShape();
    }

    world_.Reset();
    solver_.Reset();
    broadphase_.Reset();
    collisionDispatcher_.Reset();

    // Delete configuration only if it was the default created by PhysicsWorld
    if (!PhysicsWorld::config.collisionConfig_)
        delete collisionConfiguration_;
    collisionConfiguration_ = nullptr;
}

void PhysicsWorld::RegisterObject(Context* context)
{
    context->RegisterFactory<PhysicsWorld>(SUBSYSTEM_CATEGORY);

    URHO3D_MIXED_ACCESSOR_ATTRIBUTE("Gravity", GetGravity, SetGravity, Vector3, DEFAULT_GRAVITY, AM_DEFAULT);
    URHO3D_ATTRIBUTE("Physics FPS", int, fps_, DEFAULT_FPS, AM_DEFAULT);
    URHO3D_ATTRIBUTE("Max Substeps", int, maxSubSteps_, 0, AM_DEFAULT);
    URHO3D_ACCESSOR_ATTRIBUTE("Solver Iterations", GetNumIterations, SetNumIterations, int, 10, AM_DEFAULT);
    URHO3D_ATTRIBUTE("Net Max Angular Vel.", float, maxNetworkAngularVelocity_, DEFAULT_MAX_NETWORK_ANGULAR_VELOCITY, AM_DEFAULT);
    URHO3D_ATTRIBUTE("Interpolation", bool, interpolation_, true, AM_FILE);
    URHO3D_ATTRIBUTE("Internal Edge Utility", bool, internalEdge_, true, AM_DEFAULT);
    URHO3D_ACCESSOR_ATTRIBUTE("Split Impulse", GetSplitImpulse, SetSplitImpulse, bool, false, AM_DEFAULT);
}

bool PhysicsWorld::isVisible(const btVector3& aabbMin, const btVector3& aabbMax)
{
    if (debugRenderer_)
        return debugRenderer_->IsInside(BoundingBox(ToVector3(aabbMin), ToVector3(aabbMax)));
    else
        return false;
}

void PhysicsWorld::drawLine(const btVector3& from, const btVector3& to, const btVector3& color)
{
    if (debugRenderer_)
        debugRenderer_->AddLine(ToVector3(from), ToVector3(to), Color(color.x(), color.y(), color.z()), debugDepthTest_);
}

void PhysicsWorld::DrawDebugGeometry(DebugRenderer* debug, bool depthTest)
{
    if (debug)
    {
        URHO3D_PROFILE(PhysicsDrawDebug);

        debugRenderer_ = debug;
        debugDepthTest_ = depthTest;
        world_->debugDrawWorld();
        debugRenderer_ = nullptr;
    }
}

void PhysicsWorld::reportErrorWarning(const char* warningString)
{
    URHO3D_LOGWARNING("Physics: " + String(warningString));
}

void PhysicsWorld::drawContactPoint(const btVector3& pointOnB, const btVector3& normalOnB, btScalar distance, int lifeTime,
    const btVector3& color)
{
}

void PhysicsWorld::draw3dText(const btVector3& location, const char* textString)
{
}

void PhysicsWorld::Update(float timeStep)
{
    URHO3D_PROFILE(UpdatePhysics);

    float internalTimeStep = 1.0f / fps_;
    int maxSubSteps = (int)(timeStep * fps_) + 1;
    if (maxSubSteps_ < 0)
    {
        internalTimeStep = timeStep;
        maxSubSteps = 1;
    }
    else if (maxSubSteps_ > 0)
        maxSubSteps = Min(maxSubSteps, maxSubSteps_);

    delayedWorldTransforms_.Clear();
    simulating_ = true;

    if (interpolation_)
        world_->stepSimulation(timeStep, maxSubSteps, internalTimeStep);
    else
    {
        timeAcc_ += timeStep;
        while (timeAcc_ >= internalTimeStep && maxSubSteps > 0)
        {
            world_->stepSimulation(internalTimeStep, 0, internalTimeStep);
            timeAcc_ -= internalTimeStep;
            --maxSubSteps;
        }
    }

    simulating_ = false;

    // Apply delayed (parented) world transforms now
    while (!delayedWorldTransforms_.Empty())
    {
        for (HashMap<RigidBody*, DelayedWorldTransform>::Iterator i = delayedWorldTransforms_.Begin();
             i != delayedWorldTransforms_.End();)
        {
            const DelayedWorldTransform& transform = i->second_;

            // If parent's transform has already been assigned, can proceed
            if (!delayedWorldTransforms_.Contains(transform.parentRigidBody_))
            {
                transform.rigidBody_->ApplyWorldTransform(transform.worldPosition_, transform.worldRotation_);
                i = delayedWorldTransforms_.Erase(i);
            }
            else
                ++i;
        }
    }
}

void PhysicsWorld::UpdateCollisions()
{
    world_->performDiscreteCollisionDetection();
}

void PhysicsWorld::SetFps(int fps)
{
    fps_ = (unsigned)Clamp(fps, 1, 1000);

    MarkNetworkUpdate();
}

void PhysicsWorld::SetGravity(const Vector3& gravity)
{
    world_->setGravity(ToBtVector3(gravity));

    MarkNetworkUpdate();
}

void PhysicsWorld::SetMaxSubSteps(int num)
{
    maxSubSteps_ = num;
    MarkNetworkUpdate();
}

void PhysicsWorld::SetNumIterations(int num)
{
    num = Clamp(num, 1, MAX_SOLVER_ITERATIONS);
    world_->getSolverInfo().m_numIterations = num;

    MarkNetworkUpdate();
}

void PhysicsWorld::SetUpdateEnabled(bool enable)
{
    updateEnabled_ = enable;
}

void PhysicsWorld::SetInterpolation(bool enable)
{
    interpolation_ = enable;
}

void PhysicsWorld::SetInternalEdge(bool enable)
{
    internalEdge_ = enable;

    MarkNetworkUpdate();
}

void PhysicsWorld::SetSplitImpulse(bool enable)
{
    world_->getSolverInfo().m_splitImpulse = enable;

    MarkNetworkUpdate();
}

void PhysicsWorld::SetMaxNetworkAngularVelocity(float velocity)
{
    maxNetworkAngularVelocity_ = Clamp(velocity, 1.0f, 32767.0f);

    MarkNetworkUpdate();
}

void PhysicsWorld::Raycast(PODVector<PhysicsRaycastResult>& result, const Ray& ray, float maxDistance, unsigned collisionMask)
{
    URHO3D_PROFILE(PhysicsRaycast);

    if (maxDistance >= M_INFINITY)
        URHO3D_LOGWARNING("Infinite maxDistance in physics raycast is not supported");

    btCollisionWorld::AllHitsRayResultCallback
        rayCallback(ToBtVector3(ray.origin_), ToBtVector3(ray.origin_ + maxDistance * ray.direction_));
    rayCallback.m_collisionFilterGroup = (short)0xffff;
    rayCallback.m_collisionFilterMask = (short)collisionMask;

    world_->rayTest(rayCallback.m_rayFromWorld, rayCallback.m_rayToWorld, rayCallback);

    for (int i = 0; i < rayCallback.m_collisionObjects.size(); ++i)
    {
        PhysicsRaycastResult newResult;
        newResult.body_ = static_cast<RigidBody*>(rayCallback.m_collisionObjects[i]->getUserPointer());
        newResult.position_ = ToVector3(rayCallback.m_hitPointWorld[i]);
        newResult.normal_ = ToVector3(rayCallback.m_hitNormalWorld[i]);
        newResult.distance_ = (newResult.position_ - ray.origin_).Length();
        newResult.hitFraction_ = rayCallback.m_closestHitFraction;
        result.Push(newResult);
    }

    Sort(result.Begin(), result.End(), CompareRaycastResults);
}

void PhysicsWorld::RaycastSingle(PhysicsRaycastResult& result, const Ray& ray, float maxDistance, unsigned collisionMask)
{
    URHO3D_PROFILE(PhysicsRaycastSingle);

    if (maxDistance >= M_INFINITY)
        URHO3D_LOGWARNING("Infinite maxDistance in physics raycast is not supported");

    btCollisionWorld::ClosestRayResultCallback
        rayCallback(ToBtVector3(ray.origin_), ToBtVector3(ray.origin_ + maxDistance * ray.direction_));
    rayCallback.m_collisionFilterGroup = (short)0xffff;
    rayCallback.m_collisionFilterMask = (short)collisionMask;

    world_->rayTest(rayCallback.m_rayFromWorld, rayCallback.m_rayToWorld, rayCallback);

    if (rayCallback.hasHit())
    {
        result.position_ = ToVector3(rayCallback.m_hitPointWorld);
        result.normal_ = ToVector3(rayCallback.m_hitNormalWorld);
        result.distance_ = (result.position_ - ray.origin_).Length();
        result.hitFraction_ = rayCallback.m_closestHitFraction;
        result.body_ = static_cast<RigidBody*>(rayCallback.m_collisionObject->getUserPointer());
    }
    else
    {
        result.position_ = Vector3::ZERO;
        result.normal_ = Vector3::ZERO;
        result.distance_ = M_INFINITY;
        result.hitFraction_ = 0.0f;
        result.body_ = nullptr;
    }
}

void PhysicsWorld::RaycastSingleSegmented(PhysicsRaycastResult& result, const Ray& ray, float maxDistance, float segmentDistance, unsigned collisionMask)
{
    URHO3D_PROFILE(PhysicsRaycastSingleSegmented);

    if (maxDistance >= M_INFINITY)
        URHO3D_LOGWARNING("Infinite maxDistance in physics raycast is not supported");

    btVector3 start = ToBtVector3(ray.origin_);
    btVector3 end;
    btVector3 direction = ToBtVector3(ray.direction_);
    float distance;

    for (float remainingDistance = maxDistance; remainingDistance > 0; remainingDistance -= segmentDistance)
    {
        distance = Min(remainingDistance, segmentDistance);

        end = start + distance * direction;

        btCollisionWorld::ClosestRayResultCallback rayCallback(start, end);
        rayCallback.m_collisionFilterGroup = (short)0xffff;
        rayCallback.m_collisionFilterMask = (short)collisionMask;

        world_->rayTest(rayCallback.m_rayFromWorld, rayCallback.m_rayToWorld, rayCallback);

        if (rayCallback.hasHit())
        {
            result.position_ = ToVector3(rayCallback.m_hitPointWorld);
            result.normal_ = ToVector3(rayCallback.m_hitNormalWorld);
            result.distance_ = (result.position_ - ray.origin_).Length();
            result.hitFraction_ = rayCallback.m_closestHitFraction;
            result.body_ = static_cast<RigidBody*>(rayCallback.m_collisionObject->getUserPointer());
            // No need to cast the rest of the segments
            return;
        }

        // Use the end position as the new start position
        start = end;
    }

    // Didn't hit anything
    result.position_ = Vector3::ZERO;
    result.normal_ = Vector3::ZERO;
    result.distance_ = M_INFINITY;
    result.hitFraction_ = 0.0f;
    result.body_ = nullptr;
}

void PhysicsWorld::SphereCast(PhysicsRaycastResult& result, const Ray& ray, float radius, float maxDistance, unsigned collisionMask)
{
    URHO3D_PROFILE(PhysicsSphereCast);

    if (maxDistance >= M_INFINITY)
        URHO3D_LOGWARNING("Infinite maxDistance in physics sphere cast is not supported");

    btSphereShape shape(radius);
    Vector3 endPos = ray.origin_ + maxDistance * ray.direction_;

    btCollisionWorld::ClosestConvexResultCallback
        convexCallback(ToBtVector3(ray.origin_), ToBtVector3(endPos));
    convexCallback.m_collisionFilterGroup = (short)0xffff;
    convexCallback.m_collisionFilterMask = (short)collisionMask;

    world_->convexSweepTest(&shape, btTransform(btQuaternion::getIdentity(), convexCallback.m_convexFromWorld),
        btTransform(btQuaternion::getIdentity(), convexCallback.m_convexToWorld), convexCallback);

    if (convexCallback.hasHit())
    {
        result.body_ = static_cast<RigidBody*>(convexCallback.m_hitCollisionObject->getUserPointer());
        result.position_ = ToVector3(convexCallback.m_hitPointWorld);
        result.normal_ = ToVector3(convexCallback.m_hitNormalWorld);
        result.distance_ = convexCallback.m_closestHitFraction * (endPos - ray.origin_).Length();
        result.hitFraction_ = convexCallback.m_closestHitFraction;
    }
    else
    {
        result.body_ = nullptr;
        result.position_ = Vector3::ZERO;
        result.normal_ = Vector3::ZERO;
        result.distance_ = M_INFINITY;
        result.hitFraction_ = 0.0f;
    }
}

void PhysicsWorld::ConvexCast(PhysicsRaycastResult& result, CollisionShape* shape, const Vector3& startPos,
    const Quaternion& startRot, const Vector3& endPos, const Quaternion& endRot, unsigned collisionMask)
{
    if (!shape || !shape->GetCollisionShape())
    {
        URHO3D_LOGERROR("Null collision shape for convex cast");
        result.body_ = nullptr;
        result.position_ = Vector3::ZERO;
        result.normal_ = Vector3::ZERO;
        result.distance_ = M_INFINITY;
        result.hitFraction_ = 0.0f;
        return;
    }

    // If shape is attached in a rigidbody, set its collision group temporarily to 0 to make sure it is not returned in the sweep result
    auto* bodyComp = shape->GetComponent<RigidBody>();
    btRigidBody* body = bodyComp ? bodyComp->GetBody() : nullptr;
    btBroadphaseProxy* proxy = body ? body->getBroadphaseProxy() : nullptr;
    short group = 0;
    if (proxy)
    {
        group = proxy->m_collisionFilterGroup;
        proxy->m_collisionFilterGroup = 0;
    }

    // Take the shape's offset position & rotation into account
    Node* shapeNode = shape->GetNode();
    Matrix3x4 startTransform(startPos, startRot, shapeNode ? shapeNode->GetWorldScale() : Vector3::ONE);
    Matrix3x4 endTransform(endPos, endRot, shapeNode ? shapeNode->GetWorldScale() : Vector3::ONE);
    Vector3 effectiveStartPos = startTransform * shape->GetPosition();
    Vector3 effectiveEndPos = endTransform * shape->GetPosition();
    Quaternion effectiveStartRot = startRot * shape->GetRotation();
    Quaternion effectiveEndRot = endRot * shape->GetRotation();

    ConvexCast(result, shape->GetCollisionShape(), effectiveStartPos, effectiveStartRot, effectiveEndPos, effectiveEndRot, collisionMask);

    // Restore the collision group
    if (proxy)
        proxy->m_collisionFilterGroup = group;
}

void PhysicsWorld::ConvexCast(PhysicsRaycastResult& result, btCollisionShape* shape, const Vector3& startPos,
    const Quaternion& startRot, const Vector3& endPos, const Quaternion& endRot, unsigned collisionMask)
{
    if (!shape)
    {
        URHO3D_LOGERROR("Null collision shape for convex cast");
        result.body_ = nullptr;
        result.position_ = Vector3::ZERO;
        result.normal_ = Vector3::ZERO;
        result.distance_ = M_INFINITY;
        result.hitFraction_ = 0.0f;
        return;
    }

    if (!shape->isConvex())
    {
        URHO3D_LOGERROR("Can not use non-convex collision shape for convex cast");
        result.body_ = nullptr;
        result.position_ = Vector3::ZERO;
        result.normal_ = Vector3::ZERO;
        result.distance_ = M_INFINITY;
        result.hitFraction_ = 0.0f;
        return;
    }

    URHO3D_PROFILE(PhysicsConvexCast);

    btCollisionWorld::ClosestConvexResultCallback convexCallback(ToBtVector3(startPos), ToBtVector3(endPos));
    convexCallback.m_collisionFilterGroup = (short)0xffff;
    convexCallback.m_collisionFilterMask = (short)collisionMask;

    world_->convexSweepTest(static_cast<btConvexShape*>(shape), btTransform(ToBtQuaternion(startRot),
            convexCallback.m_convexFromWorld), btTransform(ToBtQuaternion(endRot), convexCallback.m_convexToWorld),
        convexCallback);

    if (convexCallback.hasHit())
    {
        result.body_ = static_cast<RigidBody*>(convexCallback.m_hitCollisionObject->getUserPointer());
        result.position_ = ToVector3(convexCallback.m_hitPointWorld);
        result.normal_ = ToVector3(convexCallback.m_hitNormalWorld);
        result.distance_ = convexCallback.m_closestHitFraction * (endPos - startPos).Length();
        result.hitFraction_ = convexCallback.m_closestHitFraction;
    }
    else
    {
        result.body_ = nullptr;
        result.position_ = Vector3::ZERO;
        result.normal_ = Vector3::ZERO;
        result.distance_ = M_INFINITY;
        result.hitFraction_ = 0.0f;
    }
}

void PhysicsWorld::RemoveCachedGeometry(Model* model)
{
    RemoveCachedGeometryImpl(triMeshCache_, model);
    RemoveCachedGeometryImpl(convexCache_, model);
    RemoveCachedGeometryImpl(gimpactTrimeshCache_, model);
}

void PhysicsWorld::GetRigidBodies(PODVector<RigidBody*>& result, const Sphere& sphere, unsigned collisionMask)
{
    URHO3D_PROFILE(PhysicsSphereQuery);

    result.Clear();

    btSphereShape sphereShape(sphere.radius_);
    UniquePtr<btRigidBody> tempRigidBody(new btRigidBody(1.0f, nullptr, &sphereShape));
    tempRigidBody->setWorldTransform(btTransform(btQuaternion::getIdentity(), ToBtVector3(sphere.center_)));
    // Need to activate the temporary rigid body to get reliable results from static, sleeping objects
    tempRigidBody->activate();
    world_->addRigidBody(tempRigidBody.Get());

    PhysicsQueryCallback callback(result, collisionMask);
    world_->contactTest(tempRigidBody.Get(), callback);

    world_->removeRigidBody(tempRigidBody.Get());
}

void PhysicsWorld::GetRigidBodies(PODVector<RigidBody*>& result, const BoundingBox& box, unsigned collisionMask)
{
    URHO3D_PROFILE(PhysicsBoxQuery);

    result.Clear();

    btBoxShape boxShape(ToBtVector3(box.HalfSize()));
    UniquePtr<btRigidBody> tempRigidBody(new btRigidBody(1.0f, nullptr, &boxShape));
    tempRigidBody->setWorldTransform(btTransform(btQuaternion::getIdentity(), ToBtVector3(box.Center())));
    tempRigidBody->activate();
    world_->addRigidBody(tempRigidBody.Get());

    PhysicsQueryCallback callback(result, collisionMask);
    world_->contactTest(tempRigidBody.Get(), callback);

    world_->removeRigidBody(tempRigidBody.Get());
}

void PhysicsWorld::GetRigidBodies(PODVector<RigidBody*>& result, const RigidBody* body)
{
    URHO3D_PROFILE(PhysicsBodyQuery);

    result.Clear();

    if (!body || !body->GetBody())
        return;

    PhysicsQueryCallback callback(result, body->GetCollisionMask());
    world_->contactTest(body->GetBody(), callback);

    // Remove the body itself from the returned list
    for (unsigned i = 0; i < result.Size(); i++)
    {
        if (result[i] == body)
        {
            result.Erase(i);
            break;
        }
    }
}

void PhysicsWorld::GetCollidingBodies(PODVector<RigidBody*>& result, const RigidBody* body)
{
    URHO3D_PROFILE(GetCollidingBodies);

    result.Clear();

    for (HashMap<Pair<WeakPtr<RigidBody>, WeakPtr<RigidBody> >, ManifoldPair>::Iterator i = currentCollisions_.Begin();
         i != currentCollisions_.End(); ++i)
    {
        if (i->first_.first_ == body)
        {
            if (i->first_.second_)
                result.Push(i->first_.second_);
        }
        else if (i->first_.second_ == body)
        {
            if (i->first_.first_)
                result.Push(i->first_.first_);
        }
    }
}

Vector3 PhysicsWorld::GetGravity() const
{
    return ToVector3(world_->getGravity());
}

int PhysicsWorld::GetNumIterations() const
{
    return world_->getSolverInfo().m_numIterations;
}

bool PhysicsWorld::GetSplitImpulse() const
{
    return world_->getSolverInfo().m_splitImpulse != 0;
}

void PhysicsWorld::AddRigidBody(RigidBody* body)
{
    rigidBodies_.Push(body);
}

void PhysicsWorld::RemoveRigidBody(RigidBody* body)
{
    rigidBodies_.Remove(body);
    // Remove possible dangling pointer from the delayedWorldTransforms structure
    delayedWorldTransforms_.Erase(body);
}

void PhysicsWorld::AddCollisionShape(CollisionShape* shape)
{
    collisionShapes_.Push(shape);
}

void PhysicsWorld::RemoveCollisionShape(CollisionShape* shape)
{
    collisionShapes_.Remove(shape);
}

void PhysicsWorld::AddConstraint(Constraint* constraint)
{
    constraints_.Push(constraint);
}

void PhysicsWorld::RemoveConstraint(Constraint* constraint)
{
    constraints_.Remove(constraint);
}

void PhysicsWorld::AddDelayedWorldTransform(const DelayedWorldTransform& transform)
{
    delayedWorldTransforms_[transform.rigidBody_] = transform;
}

void PhysicsWorld::DrawDebugGeometry(bool depthTest)
{
    auto* debug = GetComponent<DebugRenderer>();
    DrawDebugGeometry(debug, depthTest);
}

void PhysicsWorld::SetDebugRenderer(DebugRenderer* debug)
{
    debugRenderer_ = debug;
}

void PhysicsWorld::SetDebugDepthTest(bool enable)
{
    debugDepthTest_ = enable;
}

void PhysicsWorld::CleanupGeometryCache()
{
    // Remove cached shapes whose only reference is the cache itself
    CleanupGeometryCacheImpl(triMeshCache_);
    CleanupGeometryCacheImpl(convexCache_);
    CleanupGeometryCacheImpl(gimpactTrimeshCache_);
}

void PhysicsWorld::OnSceneSet(Scene* scene)
{
    // Subscribe to the scene subsystem update, which will trigger the physics simulation step
    if (scene)
    {
        scene_ = GetScene();
        SubscribeToEvent(scene_, E_SCENESUBSYSTEMUPDATE, URHO3D_HANDLER(PhysicsWorld, HandleSceneSubsystemUpdate));
    }
    else
        UnsubscribeFromEvent(E_SCENESUBSYSTEMUPDATE);
}

void PhysicsWorld::HandleSceneSubsystemUpdate(StringHash eventType, VariantMap& eventData)
{
    if (!updateEnabled_)
        return;

    using namespace SceneSubsystemUpdate;
    Update(eventData[P_TIMESTEP].GetFloat());
}

void PhysicsWorld::PreStep(float timeStep)
{
    // Send pre-step event
    using namespace PhysicsPreStep;

    VariantMap& eventData = GetEventDataMap();
    eventData[P_WORLD] = this;
    eventData[P_TIMESTEP] = timeStep;
    SendEvent(E_PHYSICSPRESTEP, eventData);

    // Start profiling block for the actual simulation step
<<<<<<< HEAD
    URHO3D_PROFILE_NONSCOPED("PhysicsStepSimulation");
=======
#ifdef URHO3D_PROFILING
    auto* profiler = GetSubsystem<Profiler>();
    if (profiler)
        profiler->BeginBlock("StepSimulation");
#endif
>>>>>>> 4af41480
}

void PhysicsWorld::PostStep(float timeStep)
{
<<<<<<< HEAD
    URHO3D_PROFILE_END();
=======
#ifdef URHO3D_PROFILING
    auto* profiler = GetSubsystem<Profiler>();
    if (profiler)
        profiler->EndBlock();
#endif
>>>>>>> 4af41480

    SendCollisionEvents();

    // Send post-step event
    using namespace PhysicsPostStep;

    VariantMap& eventData = GetEventDataMap();
    eventData[P_WORLD] = this;
    eventData[P_TIMESTEP] = timeStep;
    SendEvent(E_PHYSICSPOSTSTEP, eventData);
}

void PhysicsWorld::SendCollisionEvents()
{
    URHO3D_PROFILE(SendCollisionEvents);

    currentCollisions_.Clear();
    physicsCollisionData_.Clear();
    nodeCollisionData_.Clear();

    int numManifolds = collisionDispatcher_->getNumManifolds();

    if (numManifolds)
    {
        physicsCollisionData_[PhysicsCollision::P_WORLD] = this;

        for (int i = 0; i < numManifolds; ++i)
        {
            btPersistentManifold* contactManifold = collisionDispatcher_->getManifoldByIndexInternal(i);
            // First check that there are actual contacts, as the manifold exists also when objects are close but not touching
            if (!contactManifold->getNumContacts())
                continue;

            const btCollisionObject* objectA = contactManifold->getBody0();
            const btCollisionObject* objectB = contactManifold->getBody1();

            auto* bodyA = static_cast<RigidBody*>(objectA->getUserPointer());
            auto* bodyB = static_cast<RigidBody*>(objectB->getUserPointer());
            // If it's not a rigidbody, maybe a ghost object
            if (!bodyA || !bodyB)
                continue;

            // Skip collision event signaling if both objects are static, or if collision event mode does not match
            if (bodyA->GetMass() == 0.0f && bodyB->GetMass() == 0.0f)
                continue;
            if (bodyA->GetCollisionEventMode() == COLLISION_NEVER || bodyB->GetCollisionEventMode() == COLLISION_NEVER)
                continue;
            if (bodyA->GetCollisionEventMode() == COLLISION_ACTIVE && bodyB->GetCollisionEventMode() == COLLISION_ACTIVE &&
                !bodyA->IsActive() && !bodyB->IsActive())
                continue;

            WeakPtr<RigidBody> bodyWeakA(bodyA);
            WeakPtr<RigidBody> bodyWeakB(bodyB);

            // First only store the collision pair as weak pointers and the manifold pointer, so user code can safely destroy
            // objects during collision event handling
            Pair<WeakPtr<RigidBody>, WeakPtr<RigidBody> > bodyPair;
            if (bodyA < bodyB)
            {
                bodyPair = MakePair(bodyWeakA, bodyWeakB);
                currentCollisions_[bodyPair].manifold_ = contactManifold;
            }
            else
            {
                bodyPair = MakePair(bodyWeakB, bodyWeakA);
                currentCollisions_[bodyPair].flippedManifold_ = contactManifold;
            }
        }

        for (HashMap<Pair<WeakPtr<RigidBody>, WeakPtr<RigidBody> >, ManifoldPair>::Iterator i = currentCollisions_.Begin();
             i != currentCollisions_.End(); ++i)
        {
            RigidBody* bodyA = i->first_.first_;
            RigidBody* bodyB = i->first_.second_;
            if (!bodyA || !bodyB)
                continue;

            Node* nodeA = bodyA->GetNode();
            Node* nodeB = bodyB->GetNode();
            WeakPtr<Node> nodeWeakA(nodeA);
            WeakPtr<Node> nodeWeakB(nodeB);

            bool trigger = bodyA->IsTrigger() || bodyB->IsTrigger();
            bool newCollision = !previousCollisions_.Contains(i->first_);

            physicsCollisionData_[PhysicsCollision::P_NODEA] = nodeA;
            physicsCollisionData_[PhysicsCollision::P_NODEB] = nodeB;
            physicsCollisionData_[PhysicsCollision::P_BODYA] = bodyA;
            physicsCollisionData_[PhysicsCollision::P_BODYB] = bodyB;
            physicsCollisionData_[PhysicsCollision::P_TRIGGER] = trigger;

            contacts_.Clear();

            // "Pointers not flipped"-manifold, send unmodified normals
            btPersistentManifold* contactManifold = i->second_.manifold_;
            if (contactManifold)
            {
                for (int j = 0; j < contactManifold->getNumContacts(); ++j)
                {
                    btManifoldPoint& point = contactManifold->getContactPoint(j);
                    contacts_.WriteVector3(ToVector3(point.m_positionWorldOnB));
                    contacts_.WriteVector3(ToVector3(point.m_normalWorldOnB));
                    contacts_.WriteFloat(point.m_distance1);
                    contacts_.WriteFloat(point.m_appliedImpulse);
                }
            }
            // "Pointers flipped"-manifold, flip normals also
            contactManifold = i->second_.flippedManifold_;
            if (contactManifold)
            {
                for (int j = 0; j < contactManifold->getNumContacts(); ++j)
                {
                    btManifoldPoint& point = contactManifold->getContactPoint(j);
                    contacts_.WriteVector3(ToVector3(point.m_positionWorldOnB));
                    contacts_.WriteVector3(-ToVector3(point.m_normalWorldOnB));
                    contacts_.WriteFloat(point.m_distance1);
                    contacts_.WriteFloat(point.m_appliedImpulse);
                }
            }

            physicsCollisionData_[PhysicsCollision::P_CONTACTS] = contacts_.GetBuffer();

            // Send separate collision start event if collision is new
            if (newCollision)
            {
                SendEvent(E_PHYSICSCOLLISIONSTART, physicsCollisionData_);
                // Skip rest of processing if either of the nodes or bodies is removed as a response to the event
                if (!nodeWeakA || !nodeWeakB || !i->first_.first_ || !i->first_.second_)
                    continue;
            }

            // Then send the ongoing collision event
            SendEvent(E_PHYSICSCOLLISION, physicsCollisionData_);
            if (!nodeWeakA || !nodeWeakB || !i->first_.first_ || !i->first_.second_)
                continue;

            nodeCollisionData_[NodeCollision::P_BODY] = bodyA;
            nodeCollisionData_[NodeCollision::P_OTHERNODE] = nodeB;
            nodeCollisionData_[NodeCollision::P_OTHERBODY] = bodyB;
            nodeCollisionData_[NodeCollision::P_TRIGGER] = trigger;
            nodeCollisionData_[NodeCollision::P_CONTACTS] = contacts_.GetBuffer();

            if (newCollision)
            {
                nodeA->SendEvent(E_NODECOLLISIONSTART, nodeCollisionData_);
                if (!nodeWeakA || !nodeWeakB || !i->first_.first_ || !i->first_.second_)
                    continue;
            }

            nodeA->SendEvent(E_NODECOLLISION, nodeCollisionData_);
            if (!nodeWeakA || !nodeWeakB || !i->first_.first_ || !i->first_.second_)
                continue;

            // Flip perspective to body B
            contacts_.Clear();
            contactManifold = i->second_.manifold_;
            if (contactManifold)
            {
                for (int j = 0; j < contactManifold->getNumContacts(); ++j)
                {
                    btManifoldPoint& point = contactManifold->getContactPoint(j);
                    contacts_.WriteVector3(ToVector3(point.m_positionWorldOnB));
                    contacts_.WriteVector3(-ToVector3(point.m_normalWorldOnB));
                    contacts_.WriteFloat(point.m_distance1);
                    contacts_.WriteFloat(point.m_appliedImpulse);
                }
            }
            contactManifold = i->second_.flippedManifold_;
            if (contactManifold)
            {
                for (int j = 0; j < contactManifold->getNumContacts(); ++j)
                {
                    btManifoldPoint& point = contactManifold->getContactPoint(j);
                    contacts_.WriteVector3(ToVector3(point.m_positionWorldOnB));
                    contacts_.WriteVector3(ToVector3(point.m_normalWorldOnB));
                    contacts_.WriteFloat(point.m_distance1);
                    contacts_.WriteFloat(point.m_appliedImpulse);
                }
            }

            nodeCollisionData_[NodeCollision::P_BODY] = bodyB;
            nodeCollisionData_[NodeCollision::P_OTHERNODE] = nodeA;
            nodeCollisionData_[NodeCollision::P_OTHERBODY] = bodyA;
            nodeCollisionData_[NodeCollision::P_CONTACTS] = contacts_.GetBuffer();

            if (newCollision)
            {
                nodeB->SendEvent(E_NODECOLLISIONSTART, nodeCollisionData_);
                if (!nodeWeakA || !nodeWeakB || !i->first_.first_ || !i->first_.second_)
                    continue;
            }

            nodeB->SendEvent(E_NODECOLLISION, nodeCollisionData_);
        }
    }

    // Send collision end events as applicable
    {
        physicsCollisionData_[PhysicsCollisionEnd::P_WORLD] = this;

        for (HashMap<Pair<WeakPtr<RigidBody>, WeakPtr<RigidBody> >, ManifoldPair>::Iterator
                 i = previousCollisions_.Begin(); i != previousCollisions_.End(); ++i)
        {
            if (!currentCollisions_.Contains(i->first_))
            {
                RigidBody* bodyA = i->first_.first_;
                RigidBody* bodyB = i->first_.second_;
                if (!bodyA || !bodyB)
                    continue;

                bool trigger = bodyA->IsTrigger() || bodyB->IsTrigger();

                // Skip collision event signaling if both objects are static, or if collision event mode does not match
                if (bodyA->GetMass() == 0.0f && bodyB->GetMass() == 0.0f)
                    continue;
                if (bodyA->GetCollisionEventMode() == COLLISION_NEVER || bodyB->GetCollisionEventMode() == COLLISION_NEVER)
                    continue;
                if (bodyA->GetCollisionEventMode() == COLLISION_ACTIVE && bodyB->GetCollisionEventMode() == COLLISION_ACTIVE &&
                    !bodyA->IsActive() && !bodyB->IsActive())
                    continue;

                Node* nodeA = bodyA->GetNode();
                Node* nodeB = bodyB->GetNode();
                WeakPtr<Node> nodeWeakA(nodeA);
                WeakPtr<Node> nodeWeakB(nodeB);

                physicsCollisionData_[PhysicsCollisionEnd::P_BODYA] = bodyA;
                physicsCollisionData_[PhysicsCollisionEnd::P_BODYB] = bodyB;
                physicsCollisionData_[PhysicsCollisionEnd::P_NODEA] = nodeA;
                physicsCollisionData_[PhysicsCollisionEnd::P_NODEB] = nodeB;
                physicsCollisionData_[PhysicsCollisionEnd::P_TRIGGER] = trigger;

                SendEvent(E_PHYSICSCOLLISIONEND, physicsCollisionData_);
                // Skip rest of processing if either of the nodes or bodies is removed as a response to the event
                if (!nodeWeakA || !nodeWeakB || !i->first_.first_ || !i->first_.second_)
                    continue;

                nodeCollisionData_[NodeCollisionEnd::P_BODY] = bodyA;
                nodeCollisionData_[NodeCollisionEnd::P_OTHERNODE] = nodeB;
                nodeCollisionData_[NodeCollisionEnd::P_OTHERBODY] = bodyB;
                nodeCollisionData_[NodeCollisionEnd::P_TRIGGER] = trigger;

                nodeA->SendEvent(E_NODECOLLISIONEND, nodeCollisionData_);
                if (!nodeWeakA || !nodeWeakB || !i->first_.first_ || !i->first_.second_)
                    continue;

                nodeCollisionData_[NodeCollisionEnd::P_BODY] = bodyB;
                nodeCollisionData_[NodeCollisionEnd::P_OTHERNODE] = nodeA;
                nodeCollisionData_[NodeCollisionEnd::P_OTHERBODY] = bodyA;

                nodeB->SendEvent(E_NODECOLLISIONEND, nodeCollisionData_);
            }
        }
    }

    previousCollisions_ = currentCollisions_;
}

void RegisterPhysicsLibrary(Context* context)
{
    CollisionShape::RegisterObject(context);
    RigidBody::RegisterObject(context);
    Constraint::RegisterObject(context);
    PhysicsWorld::RegisterObject(context);
    RaycastVehicle::RegisterObject(context);
}

}
<|MERGE_RESOLUTION|>--- conflicted
+++ resolved
@@ -1,1106 +1,1090 @@
-//
-// Copyright (c) 2008-2018 the Urho3D project.
-//
-// Permission is hereby granted, free of charge, to any person obtaining a copy
-// of this software and associated documentation files (the "Software"), to deal
-// in the Software without restriction, including without limitation the rights
-// to use, copy, modify, merge, publish, distribute, sublicense, and/or sell
-// copies of the Software, and to permit persons to whom the Software is
-// furnished to do so, subject to the following conditions:
-//
-// The above copyright notice and this permission notice shall be included in
-// all copies or substantial portions of the Software.
-//
-// THE SOFTWARE IS PROVIDED "AS IS", WITHOUT WARRANTY OF ANY KIND, EXPRESS OR
-// IMPLIED, INCLUDING BUT NOT LIMITED TO THE WARRANTIES OF MERCHANTABILITY,
-// FITNESS FOR A PARTICULAR PURPOSE AND NONINFRINGEMENT. IN NO EVENT SHALL THE
-// AUTHORS OR COPYRIGHT HOLDERS BE LIABLE FOR ANY CLAIM, DAMAGES OR OTHER
-// LIABILITY, WHETHER IN AN ACTION OF CONTRACT, TORT OR OTHERWISE, ARISING FROM,
-// OUT OF OR IN CONNECTION WITH THE SOFTWARE OR THE USE OR OTHER DEALINGS IN
-// THE SOFTWARE.
-//
-
-#include "../Precompiled.h"
-
-#include "../Core/Context.h"
-#include "../Core/Mutex.h"
-#include "../Core/Profiler.h"
-#include "../Graphics/DebugRenderer.h"
-#include "../Graphics/Model.h"
-#include "../IO/Log.h"
-#include "../Math/Ray.h"
-#include "../Physics/CollisionShape.h"
-#include "../Physics/Constraint.h"
-#include "../Physics/PhysicsEvents.h"
-#include "../Physics/PhysicsUtils.h"
-#include "../Physics/PhysicsWorld.h"
-#include "../Physics/RaycastVehicle.h"
-#include "../Physics/RigidBody.h"
-#include "../Scene/Scene.h"
-#include "../Scene/SceneEvents.h"
-
-#include <Bullet/BulletCollision/BroadphaseCollision/btDbvtBroadphase.h>
-#include <Bullet/BulletCollision/CollisionDispatch/btDefaultCollisionConfiguration.h>
-#include <Bullet/BulletCollision/CollisionDispatch/btInternalEdgeUtility.h>
-#include <Bullet/BulletCollision/CollisionShapes/btBoxShape.h>
-#include <Bullet/BulletCollision/CollisionShapes/btSphereShape.h>
-#include <Bullet/BulletCollision/Gimpact/btGImpactCollisionAlgorithm.h>
-#include <Bullet/BulletDynamics/ConstraintSolver/btSequentialImpulseConstraintSolver.h>
-#include <Bullet/BulletDynamics/Dynamics/btDiscreteDynamicsWorld.h>
-
-extern ContactAddedCallback gContactAddedCallback;
-
-namespace Urho3D
-{
-
-const char* PHYSICS_CATEGORY = "Physics";
-extern const char* SUBSYSTEM_CATEGORY;
-
-static const int MAX_SOLVER_ITERATIONS = 256;
-static const int DEFAULT_FPS = 60;
-static const Vector3 DEFAULT_GRAVITY = Vector3(0.0f, -9.81f, 0.0f);
-
-PhysicsWorldConfig PhysicsWorld::config;
-
-static bool CompareRaycastResults(const PhysicsRaycastResult& lhs, const PhysicsRaycastResult& rhs)
-{
-    return lhs.distance_ < rhs.distance_;
-}
-
-void InternalPreTickCallback(btDynamicsWorld* world, btScalar timeStep)
-{
-    static_cast<PhysicsWorld*>(world->getWorldUserInfo())->PreStep(timeStep);
-}
-
-void InternalTickCallback(btDynamicsWorld* world, btScalar timeStep)
-{
-    static_cast<PhysicsWorld*>(world->getWorldUserInfo())->PostStep(timeStep);
-}
-
-static bool CustomMaterialCombinerCallback(btManifoldPoint& cp, const btCollisionObjectWrapper* colObj0Wrap, int partId0,
-    int index0, const btCollisionObjectWrapper* colObj1Wrap, int partId1, int index1)
-{
-    // Ensure that shape type of colObj1Wrap is either btScaledBvhTriangleMeshShape or btBvhTriangleMeshShape
-    // because btAdjustInternalEdgeContacts doesn't check types properly. Bug in the Bullet?
-    const int shapeType = colObj1Wrap->getCollisionObject()->getCollisionShape()->getShapeType();
-    if (shapeType == SCALED_TRIANGLE_MESH_SHAPE_PROXYTYPE || shapeType == TRIANGLE_SHAPE_PROXYTYPE
-        || shapeType == MULTIMATERIAL_TRIANGLE_MESH_PROXYTYPE)
-    {
-        btAdjustInternalEdgeContacts(cp, colObj1Wrap, colObj0Wrap, partId1, index1);
-    }
-
-    cp.m_combinedFriction = colObj0Wrap->getCollisionObject()->getFriction() * colObj1Wrap->getCollisionObject()->getFriction();
-    cp.m_combinedRestitution =
-        colObj0Wrap->getCollisionObject()->getRestitution() * colObj1Wrap->getCollisionObject()->getRestitution();
-
-    return true;
-}
-
-void RemoveCachedGeometryImpl(CollisionGeometryDataCache& cache, Model* model)
-{
-    for (auto i = cache.Begin(); i != cache.End();)
-    {
-        auto current = i++;
-        if (current->first_.first_ == model)
-            cache.Erase(current);
-    }
-}
-
-void CleanupGeometryCacheImpl(CollisionGeometryDataCache& cache)
-{
-    for (auto i = cache.Begin(); i != cache.End();)
-    {
-        auto current = i++;
-        if (current->second_.Refs() == 1)
-            cache.Erase(current);
-    }
-}
-
-/// Callback for physics world queries.
-struct PhysicsQueryCallback : public btCollisionWorld::ContactResultCallback
-{
-    /// Construct.
-    PhysicsQueryCallback(PODVector<RigidBody*>& result, unsigned collisionMask) :
-        result_(result),
-        collisionMask_(collisionMask)
-    {
-    }
-
-    /// Add a contact result.
-    btScalar addSingleResult(btManifoldPoint&, const btCollisionObjectWrapper* colObj0Wrap, int, int,
-        const btCollisionObjectWrapper* colObj1Wrap, int, int) override
-    {
-        auto* body = reinterpret_cast<RigidBody*>(colObj0Wrap->getCollisionObject()->getUserPointer());
-        if (body && !result_.Contains(body) && (body->GetCollisionLayer() & collisionMask_))
-            result_.Push(body);
-        body = reinterpret_cast<RigidBody*>(colObj1Wrap->getCollisionObject()->getUserPointer());
-        if (body && !result_.Contains(body) && (body->GetCollisionLayer() & collisionMask_))
-            result_.Push(body);
-        return 0.0f;
-    }
-
-    /// Found rigid bodies.
-    PODVector<RigidBody*>& result_;
-    /// Collision mask for the query.
-    unsigned collisionMask_;
-};
-
-PhysicsWorld::PhysicsWorld(Context* context) :
-    Component(context),
-    collisionConfiguration_(nullptr),
-    fps_(DEFAULT_FPS),
-    maxSubSteps_(0),
-    timeAcc_(0.0f),
-    maxNetworkAngularVelocity_(DEFAULT_MAX_NETWORK_ANGULAR_VELOCITY),
-    updateEnabled_(true),
-    interpolation_(true),
-    internalEdge_(true),
-    applyingTransforms_(false),
-    simulating_(false),
-    debugRenderer_(nullptr),
-    debugMode_(btIDebugDraw::DBG_DrawWireframe | btIDebugDraw::DBG_DrawConstraints | btIDebugDraw::DBG_DrawConstraintLimits)
-{
-    gContactAddedCallback = CustomMaterialCombinerCallback;
-
-    if (PhysicsWorld::config.collisionConfig_)
-        collisionConfiguration_ = PhysicsWorld::config.collisionConfig_;
-    else
-        collisionConfiguration_ = new btDefaultCollisionConfiguration();
-
-    collisionDispatcher_ = new btCollisionDispatcher(collisionConfiguration_);
-    btGImpactCollisionAlgorithm::registerAlgorithm(static_cast<btCollisionDispatcher*>(collisionDispatcher_.Get()));
-
-    broadphase_ = new btDbvtBroadphase();
-    solver_ = new btSequentialImpulseConstraintSolver();
-    world_ = new btDiscreteDynamicsWorld(collisionDispatcher_.Get(), broadphase_.Get(), solver_.Get(), collisionConfiguration_);
-
-    world_->setGravity(ToBtVector3(DEFAULT_GRAVITY));
-    world_->getDispatchInfo().m_useContinuous = true;
-    world_->getSolverInfo().m_splitImpulse = false; // Disable by default for performance
-    world_->setDebugDrawer(this);
-    world_->setInternalTickCallback(InternalPreTickCallback, static_cast<void*>(this), true);
-    world_->setInternalTickCallback(InternalTickCallback, static_cast<void*>(this), false);
-    world_->setSynchronizeAllMotionStates(true);
-}
-
-PhysicsWorld::~PhysicsWorld()
-{
-    if (scene_)
-    {
-        // Force all remaining constraints, rigid bodies and collision shapes to release themselves
-        for (PODVector<Constraint*>::Iterator i = constraints_.Begin(); i != constraints_.End(); ++i)
-            (*i)->ReleaseConstraint();
-
-        for (PODVector<RigidBody*>::Iterator i = rigidBodies_.Begin(); i != rigidBodies_.End(); ++i)
-            (*i)->ReleaseBody();
-
-        for (PODVector<CollisionShape*>::Iterator i = collisionShapes_.Begin(); i != collisionShapes_.End(); ++i)
-            (*i)->ReleaseShape();
-    }
-
-    world_.Reset();
-    solver_.Reset();
-    broadphase_.Reset();
-    collisionDispatcher_.Reset();
-
-    // Delete configuration only if it was the default created by PhysicsWorld
-    if (!PhysicsWorld::config.collisionConfig_)
-        delete collisionConfiguration_;
-    collisionConfiguration_ = nullptr;
-}
-
-void PhysicsWorld::RegisterObject(Context* context)
-{
-    context->RegisterFactory<PhysicsWorld>(SUBSYSTEM_CATEGORY);
-
-    URHO3D_MIXED_ACCESSOR_ATTRIBUTE("Gravity", GetGravity, SetGravity, Vector3, DEFAULT_GRAVITY, AM_DEFAULT);
-    URHO3D_ATTRIBUTE("Physics FPS", int, fps_, DEFAULT_FPS, AM_DEFAULT);
-    URHO3D_ATTRIBUTE("Max Substeps", int, maxSubSteps_, 0, AM_DEFAULT);
-    URHO3D_ACCESSOR_ATTRIBUTE("Solver Iterations", GetNumIterations, SetNumIterations, int, 10, AM_DEFAULT);
-    URHO3D_ATTRIBUTE("Net Max Angular Vel.", float, maxNetworkAngularVelocity_, DEFAULT_MAX_NETWORK_ANGULAR_VELOCITY, AM_DEFAULT);
-    URHO3D_ATTRIBUTE("Interpolation", bool, interpolation_, true, AM_FILE);
-    URHO3D_ATTRIBUTE("Internal Edge Utility", bool, internalEdge_, true, AM_DEFAULT);
-    URHO3D_ACCESSOR_ATTRIBUTE("Split Impulse", GetSplitImpulse, SetSplitImpulse, bool, false, AM_DEFAULT);
-}
-
-bool PhysicsWorld::isVisible(const btVector3& aabbMin, const btVector3& aabbMax)
-{
-    if (debugRenderer_)
-        return debugRenderer_->IsInside(BoundingBox(ToVector3(aabbMin), ToVector3(aabbMax)));
-    else
-        return false;
-}
-
-void PhysicsWorld::drawLine(const btVector3& from, const btVector3& to, const btVector3& color)
-{
-    if (debugRenderer_)
-        debugRenderer_->AddLine(ToVector3(from), ToVector3(to), Color(color.x(), color.y(), color.z()), debugDepthTest_);
-}
-
-void PhysicsWorld::DrawDebugGeometry(DebugRenderer* debug, bool depthTest)
-{
-    if (debug)
-    {
-        URHO3D_PROFILE(PhysicsDrawDebug);
-
-        debugRenderer_ = debug;
-        debugDepthTest_ = depthTest;
-        world_->debugDrawWorld();
-        debugRenderer_ = nullptr;
-    }
-}
-
-void PhysicsWorld::reportErrorWarning(const char* warningString)
-{
-    URHO3D_LOGWARNING("Physics: " + String(warningString));
-}
-
-void PhysicsWorld::drawContactPoint(const btVector3& pointOnB, const btVector3& normalOnB, btScalar distance, int lifeTime,
-    const btVector3& color)
-{
-}
-
-void PhysicsWorld::draw3dText(const btVector3& location, const char* textString)
-{
-}
-
-void PhysicsWorld::Update(float timeStep)
-{
-    URHO3D_PROFILE(UpdatePhysics);
-
-    float internalTimeStep = 1.0f / fps_;
-    int maxSubSteps = (int)(timeStep * fps_) + 1;
-    if (maxSubSteps_ < 0)
-    {
-        internalTimeStep = timeStep;
-        maxSubSteps = 1;
-    }
-    else if (maxSubSteps_ > 0)
-        maxSubSteps = Min(maxSubSteps, maxSubSteps_);
-
-    delayedWorldTransforms_.Clear();
-    simulating_ = true;
-
-    if (interpolation_)
-        world_->stepSimulation(timeStep, maxSubSteps, internalTimeStep);
-    else
-    {
-        timeAcc_ += timeStep;
-        while (timeAcc_ >= internalTimeStep && maxSubSteps > 0)
-        {
-            world_->stepSimulation(internalTimeStep, 0, internalTimeStep);
-            timeAcc_ -= internalTimeStep;
-            --maxSubSteps;
-        }
-    }
-
-    simulating_ = false;
-
-    // Apply delayed (parented) world transforms now
-    while (!delayedWorldTransforms_.Empty())
-    {
-        for (HashMap<RigidBody*, DelayedWorldTransform>::Iterator i = delayedWorldTransforms_.Begin();
-             i != delayedWorldTransforms_.End();)
-        {
-            const DelayedWorldTransform& transform = i->second_;
-
-            // If parent's transform has already been assigned, can proceed
-            if (!delayedWorldTransforms_.Contains(transform.parentRigidBody_))
-            {
-                transform.rigidBody_->ApplyWorldTransform(transform.worldPosition_, transform.worldRotation_);
-                i = delayedWorldTransforms_.Erase(i);
-            }
-            else
-                ++i;
-        }
-    }
-}
-
-void PhysicsWorld::UpdateCollisions()
-{
-    world_->performDiscreteCollisionDetection();
-}
-
-void PhysicsWorld::SetFps(int fps)
-{
-    fps_ = (unsigned)Clamp(fps, 1, 1000);
-
-    MarkNetworkUpdate();
-}
-
-void PhysicsWorld::SetGravity(const Vector3& gravity)
-{
-    world_->setGravity(ToBtVector3(gravity));
-
-    MarkNetworkUpdate();
-}
-
-void PhysicsWorld::SetMaxSubSteps(int num)
-{
-    maxSubSteps_ = num;
-    MarkNetworkUpdate();
-}
-
-void PhysicsWorld::SetNumIterations(int num)
-{
-    num = Clamp(num, 1, MAX_SOLVER_ITERATIONS);
-    world_->getSolverInfo().m_numIterations = num;
-
-    MarkNetworkUpdate();
-}
-
-void PhysicsWorld::SetUpdateEnabled(bool enable)
-{
-    updateEnabled_ = enable;
-}
-
-void PhysicsWorld::SetInterpolation(bool enable)
-{
-    interpolation_ = enable;
-}
-
-void PhysicsWorld::SetInternalEdge(bool enable)
-{
-    internalEdge_ = enable;
-
-    MarkNetworkUpdate();
-}
-
-void PhysicsWorld::SetSplitImpulse(bool enable)
-{
-    world_->getSolverInfo().m_splitImpulse = enable;
-
-    MarkNetworkUpdate();
-}
-
-void PhysicsWorld::SetMaxNetworkAngularVelocity(float velocity)
-{
-    maxNetworkAngularVelocity_ = Clamp(velocity, 1.0f, 32767.0f);
-
-    MarkNetworkUpdate();
-}
-
-void PhysicsWorld::Raycast(PODVector<PhysicsRaycastResult>& result, const Ray& ray, float maxDistance, unsigned collisionMask)
-{
-    URHO3D_PROFILE(PhysicsRaycast);
-
-    if (maxDistance >= M_INFINITY)
-        URHO3D_LOGWARNING("Infinite maxDistance in physics raycast is not supported");
-
-    btCollisionWorld::AllHitsRayResultCallback
-        rayCallback(ToBtVector3(ray.origin_), ToBtVector3(ray.origin_ + maxDistance * ray.direction_));
-    rayCallback.m_collisionFilterGroup = (short)0xffff;
-    rayCallback.m_collisionFilterMask = (short)collisionMask;
-
-    world_->rayTest(rayCallback.m_rayFromWorld, rayCallback.m_rayToWorld, rayCallback);
-
-    for (int i = 0; i < rayCallback.m_collisionObjects.size(); ++i)
-    {
-        PhysicsRaycastResult newResult;
-        newResult.body_ = static_cast<RigidBody*>(rayCallback.m_collisionObjects[i]->getUserPointer());
-        newResult.position_ = ToVector3(rayCallback.m_hitPointWorld[i]);
-        newResult.normal_ = ToVector3(rayCallback.m_hitNormalWorld[i]);
-        newResult.distance_ = (newResult.position_ - ray.origin_).Length();
-        newResult.hitFraction_ = rayCallback.m_closestHitFraction;
-        result.Push(newResult);
-    }
-
-    Sort(result.Begin(), result.End(), CompareRaycastResults);
-}
-
-void PhysicsWorld::RaycastSingle(PhysicsRaycastResult& result, const Ray& ray, float maxDistance, unsigned collisionMask)
-{
-    URHO3D_PROFILE(PhysicsRaycastSingle);
-
-    if (maxDistance >= M_INFINITY)
-        URHO3D_LOGWARNING("Infinite maxDistance in physics raycast is not supported");
-
-    btCollisionWorld::ClosestRayResultCallback
-        rayCallback(ToBtVector3(ray.origin_), ToBtVector3(ray.origin_ + maxDistance * ray.direction_));
-    rayCallback.m_collisionFilterGroup = (short)0xffff;
-    rayCallback.m_collisionFilterMask = (short)collisionMask;
-
-    world_->rayTest(rayCallback.m_rayFromWorld, rayCallback.m_rayToWorld, rayCallback);
-
-    if (rayCallback.hasHit())
-    {
-        result.position_ = ToVector3(rayCallback.m_hitPointWorld);
-        result.normal_ = ToVector3(rayCallback.m_hitNormalWorld);
-        result.distance_ = (result.position_ - ray.origin_).Length();
-        result.hitFraction_ = rayCallback.m_closestHitFraction;
-        result.body_ = static_cast<RigidBody*>(rayCallback.m_collisionObject->getUserPointer());
-    }
-    else
-    {
-        result.position_ = Vector3::ZERO;
-        result.normal_ = Vector3::ZERO;
-        result.distance_ = M_INFINITY;
-        result.hitFraction_ = 0.0f;
-        result.body_ = nullptr;
-    }
-}
-
-void PhysicsWorld::RaycastSingleSegmented(PhysicsRaycastResult& result, const Ray& ray, float maxDistance, float segmentDistance, unsigned collisionMask)
-{
-    URHO3D_PROFILE(PhysicsRaycastSingleSegmented);
-
-    if (maxDistance >= M_INFINITY)
-        URHO3D_LOGWARNING("Infinite maxDistance in physics raycast is not supported");
-
-    btVector3 start = ToBtVector3(ray.origin_);
-    btVector3 end;
-    btVector3 direction = ToBtVector3(ray.direction_);
-    float distance;
-
-    for (float remainingDistance = maxDistance; remainingDistance > 0; remainingDistance -= segmentDistance)
-    {
-        distance = Min(remainingDistance, segmentDistance);
-
-        end = start + distance * direction;
-
-        btCollisionWorld::ClosestRayResultCallback rayCallback(start, end);
-        rayCallback.m_collisionFilterGroup = (short)0xffff;
-        rayCallback.m_collisionFilterMask = (short)collisionMask;
-
-        world_->rayTest(rayCallback.m_rayFromWorld, rayCallback.m_rayToWorld, rayCallback);
-
-        if (rayCallback.hasHit())
-        {
-            result.position_ = ToVector3(rayCallback.m_hitPointWorld);
-            result.normal_ = ToVector3(rayCallback.m_hitNormalWorld);
-            result.distance_ = (result.position_ - ray.origin_).Length();
-            result.hitFraction_ = rayCallback.m_closestHitFraction;
-            result.body_ = static_cast<RigidBody*>(rayCallback.m_collisionObject->getUserPointer());
-            // No need to cast the rest of the segments
-            return;
-        }
-
-        // Use the end position as the new start position
-        start = end;
-    }
-
-    // Didn't hit anything
-    result.position_ = Vector3::ZERO;
-    result.normal_ = Vector3::ZERO;
-    result.distance_ = M_INFINITY;
-    result.hitFraction_ = 0.0f;
-    result.body_ = nullptr;
-}
-
-void PhysicsWorld::SphereCast(PhysicsRaycastResult& result, const Ray& ray, float radius, float maxDistance, unsigned collisionMask)
-{
-    URHO3D_PROFILE(PhysicsSphereCast);
-
-    if (maxDistance >= M_INFINITY)
-        URHO3D_LOGWARNING("Infinite maxDistance in physics sphere cast is not supported");
-
-    btSphereShape shape(radius);
-    Vector3 endPos = ray.origin_ + maxDistance * ray.direction_;
-
-    btCollisionWorld::ClosestConvexResultCallback
-        convexCallback(ToBtVector3(ray.origin_), ToBtVector3(endPos));
-    convexCallback.m_collisionFilterGroup = (short)0xffff;
-    convexCallback.m_collisionFilterMask = (short)collisionMask;
-
-    world_->convexSweepTest(&shape, btTransform(btQuaternion::getIdentity(), convexCallback.m_convexFromWorld),
-        btTransform(btQuaternion::getIdentity(), convexCallback.m_convexToWorld), convexCallback);
-
-    if (convexCallback.hasHit())
-    {
-        result.body_ = static_cast<RigidBody*>(convexCallback.m_hitCollisionObject->getUserPointer());
-        result.position_ = ToVector3(convexCallback.m_hitPointWorld);
-        result.normal_ = ToVector3(convexCallback.m_hitNormalWorld);
-        result.distance_ = convexCallback.m_closestHitFraction * (endPos - ray.origin_).Length();
-        result.hitFraction_ = convexCallback.m_closestHitFraction;
-    }
-    else
-    {
-        result.body_ = nullptr;
-        result.position_ = Vector3::ZERO;
-        result.normal_ = Vector3::ZERO;
-        result.distance_ = M_INFINITY;
-        result.hitFraction_ = 0.0f;
-    }
-}
-
-void PhysicsWorld::ConvexCast(PhysicsRaycastResult& result, CollisionShape* shape, const Vector3& startPos,
-    const Quaternion& startRot, const Vector3& endPos, const Quaternion& endRot, unsigned collisionMask)
-{
-    if (!shape || !shape->GetCollisionShape())
-    {
-        URHO3D_LOGERROR("Null collision shape for convex cast");
-        result.body_ = nullptr;
-        result.position_ = Vector3::ZERO;
-        result.normal_ = Vector3::ZERO;
-        result.distance_ = M_INFINITY;
-        result.hitFraction_ = 0.0f;
-        return;
-    }
-
-    // If shape is attached in a rigidbody, set its collision group temporarily to 0 to make sure it is not returned in the sweep result
-    auto* bodyComp = shape->GetComponent<RigidBody>();
-    btRigidBody* body = bodyComp ? bodyComp->GetBody() : nullptr;
-    btBroadphaseProxy* proxy = body ? body->getBroadphaseProxy() : nullptr;
-    short group = 0;
-    if (proxy)
-    {
-        group = proxy->m_collisionFilterGroup;
-        proxy->m_collisionFilterGroup = 0;
-    }
-
-    // Take the shape's offset position & rotation into account
-    Node* shapeNode = shape->GetNode();
-    Matrix3x4 startTransform(startPos, startRot, shapeNode ? shapeNode->GetWorldScale() : Vector3::ONE);
-    Matrix3x4 endTransform(endPos, endRot, shapeNode ? shapeNode->GetWorldScale() : Vector3::ONE);
-    Vector3 effectiveStartPos = startTransform * shape->GetPosition();
-    Vector3 effectiveEndPos = endTransform * shape->GetPosition();
-    Quaternion effectiveStartRot = startRot * shape->GetRotation();
-    Quaternion effectiveEndRot = endRot * shape->GetRotation();
-
-    ConvexCast(result, shape->GetCollisionShape(), effectiveStartPos, effectiveStartRot, effectiveEndPos, effectiveEndRot, collisionMask);
-
-    // Restore the collision group
-    if (proxy)
-        proxy->m_collisionFilterGroup = group;
-}
-
-void PhysicsWorld::ConvexCast(PhysicsRaycastResult& result, btCollisionShape* shape, const Vector3& startPos,
-    const Quaternion& startRot, const Vector3& endPos, const Quaternion& endRot, unsigned collisionMask)
-{
-    if (!shape)
-    {
-        URHO3D_LOGERROR("Null collision shape for convex cast");
-        result.body_ = nullptr;
-        result.position_ = Vector3::ZERO;
-        result.normal_ = Vector3::ZERO;
-        result.distance_ = M_INFINITY;
-        result.hitFraction_ = 0.0f;
-        return;
-    }
-
-    if (!shape->isConvex())
-    {
-        URHO3D_LOGERROR("Can not use non-convex collision shape for convex cast");
-        result.body_ = nullptr;
-        result.position_ = Vector3::ZERO;
-        result.normal_ = Vector3::ZERO;
-        result.distance_ = M_INFINITY;
-        result.hitFraction_ = 0.0f;
-        return;
-    }
-
-    URHO3D_PROFILE(PhysicsConvexCast);
-
-    btCollisionWorld::ClosestConvexResultCallback convexCallback(ToBtVector3(startPos), ToBtVector3(endPos));
-    convexCallback.m_collisionFilterGroup = (short)0xffff;
-    convexCallback.m_collisionFilterMask = (short)collisionMask;
-
-    world_->convexSweepTest(static_cast<btConvexShape*>(shape), btTransform(ToBtQuaternion(startRot),
-            convexCallback.m_convexFromWorld), btTransform(ToBtQuaternion(endRot), convexCallback.m_convexToWorld),
-        convexCallback);
-
-    if (convexCallback.hasHit())
-    {
-        result.body_ = static_cast<RigidBody*>(convexCallback.m_hitCollisionObject->getUserPointer());
-        result.position_ = ToVector3(convexCallback.m_hitPointWorld);
-        result.normal_ = ToVector3(convexCallback.m_hitNormalWorld);
-        result.distance_ = convexCallback.m_closestHitFraction * (endPos - startPos).Length();
-        result.hitFraction_ = convexCallback.m_closestHitFraction;
-    }
-    else
-    {
-        result.body_ = nullptr;
-        result.position_ = Vector3::ZERO;
-        result.normal_ = Vector3::ZERO;
-        result.distance_ = M_INFINITY;
-        result.hitFraction_ = 0.0f;
-    }
-}
-
-void PhysicsWorld::RemoveCachedGeometry(Model* model)
-{
-    RemoveCachedGeometryImpl(triMeshCache_, model);
-    RemoveCachedGeometryImpl(convexCache_, model);
-    RemoveCachedGeometryImpl(gimpactTrimeshCache_, model);
-}
-
-void PhysicsWorld::GetRigidBodies(PODVector<RigidBody*>& result, const Sphere& sphere, unsigned collisionMask)
-{
-    URHO3D_PROFILE(PhysicsSphereQuery);
-
-    result.Clear();
-
-    btSphereShape sphereShape(sphere.radius_);
-    UniquePtr<btRigidBody> tempRigidBody(new btRigidBody(1.0f, nullptr, &sphereShape));
-    tempRigidBody->setWorldTransform(btTransform(btQuaternion::getIdentity(), ToBtVector3(sphere.center_)));
-    // Need to activate the temporary rigid body to get reliable results from static, sleeping objects
-    tempRigidBody->activate();
-    world_->addRigidBody(tempRigidBody.Get());
-
-    PhysicsQueryCallback callback(result, collisionMask);
-    world_->contactTest(tempRigidBody.Get(), callback);
-
-    world_->removeRigidBody(tempRigidBody.Get());
-}
-
-void PhysicsWorld::GetRigidBodies(PODVector<RigidBody*>& result, const BoundingBox& box, unsigned collisionMask)
-{
-    URHO3D_PROFILE(PhysicsBoxQuery);
-
-    result.Clear();
-
-    btBoxShape boxShape(ToBtVector3(box.HalfSize()));
-    UniquePtr<btRigidBody> tempRigidBody(new btRigidBody(1.0f, nullptr, &boxShape));
-    tempRigidBody->setWorldTransform(btTransform(btQuaternion::getIdentity(), ToBtVector3(box.Center())));
-    tempRigidBody->activate();
-    world_->addRigidBody(tempRigidBody.Get());
-
-    PhysicsQueryCallback callback(result, collisionMask);
-    world_->contactTest(tempRigidBody.Get(), callback);
-
-    world_->removeRigidBody(tempRigidBody.Get());
-}
-
-void PhysicsWorld::GetRigidBodies(PODVector<RigidBody*>& result, const RigidBody* body)
-{
-    URHO3D_PROFILE(PhysicsBodyQuery);
-
-    result.Clear();
-
-    if (!body || !body->GetBody())
-        return;
-
-    PhysicsQueryCallback callback(result, body->GetCollisionMask());
-    world_->contactTest(body->GetBody(), callback);
-
-    // Remove the body itself from the returned list
-    for (unsigned i = 0; i < result.Size(); i++)
-    {
-        if (result[i] == body)
-        {
-            result.Erase(i);
-            break;
-        }
-    }
-}
-
-void PhysicsWorld::GetCollidingBodies(PODVector<RigidBody*>& result, const RigidBody* body)
-{
-    URHO3D_PROFILE(GetCollidingBodies);
-
-    result.Clear();
-
-    for (HashMap<Pair<WeakPtr<RigidBody>, WeakPtr<RigidBody> >, ManifoldPair>::Iterator i = currentCollisions_.Begin();
-         i != currentCollisions_.End(); ++i)
-    {
-        if (i->first_.first_ == body)
-        {
-            if (i->first_.second_)
-                result.Push(i->first_.second_);
-        }
-        else if (i->first_.second_ == body)
-        {
-            if (i->first_.first_)
-                result.Push(i->first_.first_);
-        }
-    }
-}
-
-Vector3 PhysicsWorld::GetGravity() const
-{
-    return ToVector3(world_->getGravity());
-}
-
-int PhysicsWorld::GetNumIterations() const
-{
-    return world_->getSolverInfo().m_numIterations;
-}
-
-bool PhysicsWorld::GetSplitImpulse() const
-{
-    return world_->getSolverInfo().m_splitImpulse != 0;
-}
-
-void PhysicsWorld::AddRigidBody(RigidBody* body)
-{
-    rigidBodies_.Push(body);
-}
-
-void PhysicsWorld::RemoveRigidBody(RigidBody* body)
-{
-    rigidBodies_.Remove(body);
-    // Remove possible dangling pointer from the delayedWorldTransforms structure
-    delayedWorldTransforms_.Erase(body);
-}
-
-void PhysicsWorld::AddCollisionShape(CollisionShape* shape)
-{
-    collisionShapes_.Push(shape);
-}
-
-void PhysicsWorld::RemoveCollisionShape(CollisionShape* shape)
-{
-    collisionShapes_.Remove(shape);
-}
-
-void PhysicsWorld::AddConstraint(Constraint* constraint)
-{
-    constraints_.Push(constraint);
-}
-
-void PhysicsWorld::RemoveConstraint(Constraint* constraint)
-{
-    constraints_.Remove(constraint);
-}
-
-void PhysicsWorld::AddDelayedWorldTransform(const DelayedWorldTransform& transform)
-{
-    delayedWorldTransforms_[transform.rigidBody_] = transform;
-}
-
-void PhysicsWorld::DrawDebugGeometry(bool depthTest)
-{
-    auto* debug = GetComponent<DebugRenderer>();
-    DrawDebugGeometry(debug, depthTest);
-}
-
-void PhysicsWorld::SetDebugRenderer(DebugRenderer* debug)
-{
-    debugRenderer_ = debug;
-}
-
-void PhysicsWorld::SetDebugDepthTest(bool enable)
-{
-    debugDepthTest_ = enable;
-}
-
-void PhysicsWorld::CleanupGeometryCache()
-{
-    // Remove cached shapes whose only reference is the cache itself
-    CleanupGeometryCacheImpl(triMeshCache_);
-    CleanupGeometryCacheImpl(convexCache_);
-    CleanupGeometryCacheImpl(gimpactTrimeshCache_);
-}
-
-void PhysicsWorld::OnSceneSet(Scene* scene)
-{
-    // Subscribe to the scene subsystem update, which will trigger the physics simulation step
-    if (scene)
-    {
-        scene_ = GetScene();
-        SubscribeToEvent(scene_, E_SCENESUBSYSTEMUPDATE, URHO3D_HANDLER(PhysicsWorld, HandleSceneSubsystemUpdate));
-    }
-    else
-        UnsubscribeFromEvent(E_SCENESUBSYSTEMUPDATE);
-}
-
-void PhysicsWorld::HandleSceneSubsystemUpdate(StringHash eventType, VariantMap& eventData)
-{
-    if (!updateEnabled_)
-        return;
-
-    using namespace SceneSubsystemUpdate;
-    Update(eventData[P_TIMESTEP].GetFloat());
-}
-
-void PhysicsWorld::PreStep(float timeStep)
-{
-    // Send pre-step event
-    using namespace PhysicsPreStep;
-
-    VariantMap& eventData = GetEventDataMap();
-    eventData[P_WORLD] = this;
-    eventData[P_TIMESTEP] = timeStep;
-    SendEvent(E_PHYSICSPRESTEP, eventData);
-
-    // Start profiling block for the actual simulation step
-<<<<<<< HEAD
-    URHO3D_PROFILE_NONSCOPED("PhysicsStepSimulation");
-=======
-#ifdef URHO3D_PROFILING
-    auto* profiler = GetSubsystem<Profiler>();
-    if (profiler)
-        profiler->BeginBlock("StepSimulation");
-#endif
->>>>>>> 4af41480
-}
-
-void PhysicsWorld::PostStep(float timeStep)
-{
-<<<<<<< HEAD
-    URHO3D_PROFILE_END();
-=======
-#ifdef URHO3D_PROFILING
-    auto* profiler = GetSubsystem<Profiler>();
-    if (profiler)
-        profiler->EndBlock();
-#endif
->>>>>>> 4af41480
-
-    SendCollisionEvents();
-
-    // Send post-step event
-    using namespace PhysicsPostStep;
-
-    VariantMap& eventData = GetEventDataMap();
-    eventData[P_WORLD] = this;
-    eventData[P_TIMESTEP] = timeStep;
-    SendEvent(E_PHYSICSPOSTSTEP, eventData);
-}
-
-void PhysicsWorld::SendCollisionEvents()
-{
-    URHO3D_PROFILE(SendCollisionEvents);
-
-    currentCollisions_.Clear();
-    physicsCollisionData_.Clear();
-    nodeCollisionData_.Clear();
-
-    int numManifolds = collisionDispatcher_->getNumManifolds();
-
-    if (numManifolds)
-    {
-        physicsCollisionData_[PhysicsCollision::P_WORLD] = this;
-
-        for (int i = 0; i < numManifolds; ++i)
-        {
-            btPersistentManifold* contactManifold = collisionDispatcher_->getManifoldByIndexInternal(i);
-            // First check that there are actual contacts, as the manifold exists also when objects are close but not touching
-            if (!contactManifold->getNumContacts())
-                continue;
-
-            const btCollisionObject* objectA = contactManifold->getBody0();
-            const btCollisionObject* objectB = contactManifold->getBody1();
-
-            auto* bodyA = static_cast<RigidBody*>(objectA->getUserPointer());
-            auto* bodyB = static_cast<RigidBody*>(objectB->getUserPointer());
-            // If it's not a rigidbody, maybe a ghost object
-            if (!bodyA || !bodyB)
-                continue;
-
-            // Skip collision event signaling if both objects are static, or if collision event mode does not match
-            if (bodyA->GetMass() == 0.0f && bodyB->GetMass() == 0.0f)
-                continue;
-            if (bodyA->GetCollisionEventMode() == COLLISION_NEVER || bodyB->GetCollisionEventMode() == COLLISION_NEVER)
-                continue;
-            if (bodyA->GetCollisionEventMode() == COLLISION_ACTIVE && bodyB->GetCollisionEventMode() == COLLISION_ACTIVE &&
-                !bodyA->IsActive() && !bodyB->IsActive())
-                continue;
-
-            WeakPtr<RigidBody> bodyWeakA(bodyA);
-            WeakPtr<RigidBody> bodyWeakB(bodyB);
-
-            // First only store the collision pair as weak pointers and the manifold pointer, so user code can safely destroy
-            // objects during collision event handling
-            Pair<WeakPtr<RigidBody>, WeakPtr<RigidBody> > bodyPair;
-            if (bodyA < bodyB)
-            {
-                bodyPair = MakePair(bodyWeakA, bodyWeakB);
-                currentCollisions_[bodyPair].manifold_ = contactManifold;
-            }
-            else
-            {
-                bodyPair = MakePair(bodyWeakB, bodyWeakA);
-                currentCollisions_[bodyPair].flippedManifold_ = contactManifold;
-            }
-        }
-
-        for (HashMap<Pair<WeakPtr<RigidBody>, WeakPtr<RigidBody> >, ManifoldPair>::Iterator i = currentCollisions_.Begin();
-             i != currentCollisions_.End(); ++i)
-        {
-            RigidBody* bodyA = i->first_.first_;
-            RigidBody* bodyB = i->first_.second_;
-            if (!bodyA || !bodyB)
-                continue;
-
-            Node* nodeA = bodyA->GetNode();
-            Node* nodeB = bodyB->GetNode();
-            WeakPtr<Node> nodeWeakA(nodeA);
-            WeakPtr<Node> nodeWeakB(nodeB);
-
-            bool trigger = bodyA->IsTrigger() || bodyB->IsTrigger();
-            bool newCollision = !previousCollisions_.Contains(i->first_);
-
-            physicsCollisionData_[PhysicsCollision::P_NODEA] = nodeA;
-            physicsCollisionData_[PhysicsCollision::P_NODEB] = nodeB;
-            physicsCollisionData_[PhysicsCollision::P_BODYA] = bodyA;
-            physicsCollisionData_[PhysicsCollision::P_BODYB] = bodyB;
-            physicsCollisionData_[PhysicsCollision::P_TRIGGER] = trigger;
-
-            contacts_.Clear();
-
-            // "Pointers not flipped"-manifold, send unmodified normals
-            btPersistentManifold* contactManifold = i->second_.manifold_;
-            if (contactManifold)
-            {
-                for (int j = 0; j < contactManifold->getNumContacts(); ++j)
-                {
-                    btManifoldPoint& point = contactManifold->getContactPoint(j);
-                    contacts_.WriteVector3(ToVector3(point.m_positionWorldOnB));
-                    contacts_.WriteVector3(ToVector3(point.m_normalWorldOnB));
-                    contacts_.WriteFloat(point.m_distance1);
-                    contacts_.WriteFloat(point.m_appliedImpulse);
-                }
-            }
-            // "Pointers flipped"-manifold, flip normals also
-            contactManifold = i->second_.flippedManifold_;
-            if (contactManifold)
-            {
-                for (int j = 0; j < contactManifold->getNumContacts(); ++j)
-                {
-                    btManifoldPoint& point = contactManifold->getContactPoint(j);
-                    contacts_.WriteVector3(ToVector3(point.m_positionWorldOnB));
-                    contacts_.WriteVector3(-ToVector3(point.m_normalWorldOnB));
-                    contacts_.WriteFloat(point.m_distance1);
-                    contacts_.WriteFloat(point.m_appliedImpulse);
-                }
-            }
-
-            physicsCollisionData_[PhysicsCollision::P_CONTACTS] = contacts_.GetBuffer();
-
-            // Send separate collision start event if collision is new
-            if (newCollision)
-            {
-                SendEvent(E_PHYSICSCOLLISIONSTART, physicsCollisionData_);
-                // Skip rest of processing if either of the nodes or bodies is removed as a response to the event
-                if (!nodeWeakA || !nodeWeakB || !i->first_.first_ || !i->first_.second_)
-                    continue;
-            }
-
-            // Then send the ongoing collision event
-            SendEvent(E_PHYSICSCOLLISION, physicsCollisionData_);
-            if (!nodeWeakA || !nodeWeakB || !i->first_.first_ || !i->first_.second_)
-                continue;
-
-            nodeCollisionData_[NodeCollision::P_BODY] = bodyA;
-            nodeCollisionData_[NodeCollision::P_OTHERNODE] = nodeB;
-            nodeCollisionData_[NodeCollision::P_OTHERBODY] = bodyB;
-            nodeCollisionData_[NodeCollision::P_TRIGGER] = trigger;
-            nodeCollisionData_[NodeCollision::P_CONTACTS] = contacts_.GetBuffer();
-
-            if (newCollision)
-            {
-                nodeA->SendEvent(E_NODECOLLISIONSTART, nodeCollisionData_);
-                if (!nodeWeakA || !nodeWeakB || !i->first_.first_ || !i->first_.second_)
-                    continue;
-            }
-
-            nodeA->SendEvent(E_NODECOLLISION, nodeCollisionData_);
-            if (!nodeWeakA || !nodeWeakB || !i->first_.first_ || !i->first_.second_)
-                continue;
-
-            // Flip perspective to body B
-            contacts_.Clear();
-            contactManifold = i->second_.manifold_;
-            if (contactManifold)
-            {
-                for (int j = 0; j < contactManifold->getNumContacts(); ++j)
-                {
-                    btManifoldPoint& point = contactManifold->getContactPoint(j);
-                    contacts_.WriteVector3(ToVector3(point.m_positionWorldOnB));
-                    contacts_.WriteVector3(-ToVector3(point.m_normalWorldOnB));
-                    contacts_.WriteFloat(point.m_distance1);
-                    contacts_.WriteFloat(point.m_appliedImpulse);
-                }
-            }
-            contactManifold = i->second_.flippedManifold_;
-            if (contactManifold)
-            {
-                for (int j = 0; j < contactManifold->getNumContacts(); ++j)
-                {
-                    btManifoldPoint& point = contactManifold->getContactPoint(j);
-                    contacts_.WriteVector3(ToVector3(point.m_positionWorldOnB));
-                    contacts_.WriteVector3(ToVector3(point.m_normalWorldOnB));
-                    contacts_.WriteFloat(point.m_distance1);
-                    contacts_.WriteFloat(point.m_appliedImpulse);
-                }
-            }
-
-            nodeCollisionData_[NodeCollision::P_BODY] = bodyB;
-            nodeCollisionData_[NodeCollision::P_OTHERNODE] = nodeA;
-            nodeCollisionData_[NodeCollision::P_OTHERBODY] = bodyA;
-            nodeCollisionData_[NodeCollision::P_CONTACTS] = contacts_.GetBuffer();
-
-            if (newCollision)
-            {
-                nodeB->SendEvent(E_NODECOLLISIONSTART, nodeCollisionData_);
-                if (!nodeWeakA || !nodeWeakB || !i->first_.first_ || !i->first_.second_)
-                    continue;
-            }
-
-            nodeB->SendEvent(E_NODECOLLISION, nodeCollisionData_);
-        }
-    }
-
-    // Send collision end events as applicable
-    {
-        physicsCollisionData_[PhysicsCollisionEnd::P_WORLD] = this;
-
-        for (HashMap<Pair<WeakPtr<RigidBody>, WeakPtr<RigidBody> >, ManifoldPair>::Iterator
-                 i = previousCollisions_.Begin(); i != previousCollisions_.End(); ++i)
-        {
-            if (!currentCollisions_.Contains(i->first_))
-            {
-                RigidBody* bodyA = i->first_.first_;
-                RigidBody* bodyB = i->first_.second_;
-                if (!bodyA || !bodyB)
-                    continue;
-
-                bool trigger = bodyA->IsTrigger() || bodyB->IsTrigger();
-
-                // Skip collision event signaling if both objects are static, or if collision event mode does not match
-                if (bodyA->GetMass() == 0.0f && bodyB->GetMass() == 0.0f)
-                    continue;
-                if (bodyA->GetCollisionEventMode() == COLLISION_NEVER || bodyB->GetCollisionEventMode() == COLLISION_NEVER)
-                    continue;
-                if (bodyA->GetCollisionEventMode() == COLLISION_ACTIVE && bodyB->GetCollisionEventMode() == COLLISION_ACTIVE &&
-                    !bodyA->IsActive() && !bodyB->IsActive())
-                    continue;
-
-                Node* nodeA = bodyA->GetNode();
-                Node* nodeB = bodyB->GetNode();
-                WeakPtr<Node> nodeWeakA(nodeA);
-                WeakPtr<Node> nodeWeakB(nodeB);
-
-                physicsCollisionData_[PhysicsCollisionEnd::P_BODYA] = bodyA;
-                physicsCollisionData_[PhysicsCollisionEnd::P_BODYB] = bodyB;
-                physicsCollisionData_[PhysicsCollisionEnd::P_NODEA] = nodeA;
-                physicsCollisionData_[PhysicsCollisionEnd::P_NODEB] = nodeB;
-                physicsCollisionData_[PhysicsCollisionEnd::P_TRIGGER] = trigger;
-
-                SendEvent(E_PHYSICSCOLLISIONEND, physicsCollisionData_);
-                // Skip rest of processing if either of the nodes or bodies is removed as a response to the event
-                if (!nodeWeakA || !nodeWeakB || !i->first_.first_ || !i->first_.second_)
-                    continue;
-
-                nodeCollisionData_[NodeCollisionEnd::P_BODY] = bodyA;
-                nodeCollisionData_[NodeCollisionEnd::P_OTHERNODE] = nodeB;
-                nodeCollisionData_[NodeCollisionEnd::P_OTHERBODY] = bodyB;
-                nodeCollisionData_[NodeCollisionEnd::P_TRIGGER] = trigger;
-
-                nodeA->SendEvent(E_NODECOLLISIONEND, nodeCollisionData_);
-                if (!nodeWeakA || !nodeWeakB || !i->first_.first_ || !i->first_.second_)
-                    continue;
-
-                nodeCollisionData_[NodeCollisionEnd::P_BODY] = bodyB;
-                nodeCollisionData_[NodeCollisionEnd::P_OTHERNODE] = nodeA;
-                nodeCollisionData_[NodeCollisionEnd::P_OTHERBODY] = bodyA;
-
-                nodeB->SendEvent(E_NODECOLLISIONEND, nodeCollisionData_);
-            }
-        }
-    }
-
-    previousCollisions_ = currentCollisions_;
-}
-
-void RegisterPhysicsLibrary(Context* context)
-{
-    CollisionShape::RegisterObject(context);
-    RigidBody::RegisterObject(context);
-    Constraint::RegisterObject(context);
-    PhysicsWorld::RegisterObject(context);
-    RaycastVehicle::RegisterObject(context);
-}
-
-}
+//
+// Copyright (c) 2008-2018 the Urho3D project.
+//
+// Permission is hereby granted, free of charge, to any person obtaining a copy
+// of this software and associated documentation files (the "Software"), to deal
+// in the Software without restriction, including without limitation the rights
+// to use, copy, modify, merge, publish, distribute, sublicense, and/or sell
+// copies of the Software, and to permit persons to whom the Software is
+// furnished to do so, subject to the following conditions:
+//
+// The above copyright notice and this permission notice shall be included in
+// all copies or substantial portions of the Software.
+//
+// THE SOFTWARE IS PROVIDED "AS IS", WITHOUT WARRANTY OF ANY KIND, EXPRESS OR
+// IMPLIED, INCLUDING BUT NOT LIMITED TO THE WARRANTIES OF MERCHANTABILITY,
+// FITNESS FOR A PARTICULAR PURPOSE AND NONINFRINGEMENT. IN NO EVENT SHALL THE
+// AUTHORS OR COPYRIGHT HOLDERS BE LIABLE FOR ANY CLAIM, DAMAGES OR OTHER
+// LIABILITY, WHETHER IN AN ACTION OF CONTRACT, TORT OR OTHERWISE, ARISING FROM,
+// OUT OF OR IN CONNECTION WITH THE SOFTWARE OR THE USE OR OTHER DEALINGS IN
+// THE SOFTWARE.
+//
+
+#include "../Precompiled.h"
+
+#include "../Core/Context.h"
+#include "../Core/Mutex.h"
+#include "../Core/Profiler.h"
+#include "../Graphics/DebugRenderer.h"
+#include "../Graphics/Model.h"
+#include "../IO/Log.h"
+#include "../Math/Ray.h"
+#include "../Physics/CollisionShape.h"
+#include "../Physics/Constraint.h"
+#include "../Physics/PhysicsEvents.h"
+#include "../Physics/PhysicsUtils.h"
+#include "../Physics/PhysicsWorld.h"
+#include "../Physics/RaycastVehicle.h"
+#include "../Physics/RigidBody.h"
+#include "../Scene/Scene.h"
+#include "../Scene/SceneEvents.h"
+
+#include <Bullet/BulletCollision/BroadphaseCollision/btDbvtBroadphase.h>
+#include <Bullet/BulletCollision/CollisionDispatch/btDefaultCollisionConfiguration.h>
+#include <Bullet/BulletCollision/CollisionDispatch/btInternalEdgeUtility.h>
+#include <Bullet/BulletCollision/CollisionShapes/btBoxShape.h>
+#include <Bullet/BulletCollision/CollisionShapes/btSphereShape.h>
+#include <Bullet/BulletCollision/Gimpact/btGImpactCollisionAlgorithm.h>
+#include <Bullet/BulletDynamics/ConstraintSolver/btSequentialImpulseConstraintSolver.h>
+#include <Bullet/BulletDynamics/Dynamics/btDiscreteDynamicsWorld.h>
+
+extern ContactAddedCallback gContactAddedCallback;
+
+namespace Urho3D
+{
+
+const char* PHYSICS_CATEGORY = "Physics";
+extern const char* SUBSYSTEM_CATEGORY;
+
+static const int MAX_SOLVER_ITERATIONS = 256;
+static const int DEFAULT_FPS = 60;
+static const Vector3 DEFAULT_GRAVITY = Vector3(0.0f, -9.81f, 0.0f);
+
+PhysicsWorldConfig PhysicsWorld::config;
+
+static bool CompareRaycastResults(const PhysicsRaycastResult& lhs, const PhysicsRaycastResult& rhs)
+{
+    return lhs.distance_ < rhs.distance_;
+}
+
+void InternalPreTickCallback(btDynamicsWorld* world, btScalar timeStep)
+{
+    static_cast<PhysicsWorld*>(world->getWorldUserInfo())->PreStep(timeStep);
+}
+
+void InternalTickCallback(btDynamicsWorld* world, btScalar timeStep)
+{
+    static_cast<PhysicsWorld*>(world->getWorldUserInfo())->PostStep(timeStep);
+}
+
+static bool CustomMaterialCombinerCallback(btManifoldPoint& cp, const btCollisionObjectWrapper* colObj0Wrap, int partId0,
+    int index0, const btCollisionObjectWrapper* colObj1Wrap, int partId1, int index1)
+{
+    // Ensure that shape type of colObj1Wrap is either btScaledBvhTriangleMeshShape or btBvhTriangleMeshShape
+    // because btAdjustInternalEdgeContacts doesn't check types properly. Bug in the Bullet?
+    const int shapeType = colObj1Wrap->getCollisionObject()->getCollisionShape()->getShapeType();
+    if (shapeType == SCALED_TRIANGLE_MESH_SHAPE_PROXYTYPE || shapeType == TRIANGLE_SHAPE_PROXYTYPE
+        || shapeType == MULTIMATERIAL_TRIANGLE_MESH_PROXYTYPE)
+    {
+        btAdjustInternalEdgeContacts(cp, colObj1Wrap, colObj0Wrap, partId1, index1);
+    }
+
+    cp.m_combinedFriction = colObj0Wrap->getCollisionObject()->getFriction() * colObj1Wrap->getCollisionObject()->getFriction();
+    cp.m_combinedRestitution =
+        colObj0Wrap->getCollisionObject()->getRestitution() * colObj1Wrap->getCollisionObject()->getRestitution();
+
+    return true;
+}
+
+void RemoveCachedGeometryImpl(CollisionGeometryDataCache& cache, Model* model)
+{
+    for (auto i = cache.Begin(); i != cache.End();)
+    {
+        auto current = i++;
+        if (current->first_.first_ == model)
+            cache.Erase(current);
+    }
+}
+
+void CleanupGeometryCacheImpl(CollisionGeometryDataCache& cache)
+{
+    for (auto i = cache.Begin(); i != cache.End();)
+    {
+        auto current = i++;
+        if (current->second_.Refs() == 1)
+            cache.Erase(current);
+    }
+}
+
+/// Callback for physics world queries.
+struct PhysicsQueryCallback : public btCollisionWorld::ContactResultCallback
+{
+    /// Construct.
+    PhysicsQueryCallback(PODVector<RigidBody*>& result, unsigned collisionMask) :
+        result_(result),
+        collisionMask_(collisionMask)
+    {
+    }
+
+    /// Add a contact result.
+    btScalar addSingleResult(btManifoldPoint&, const btCollisionObjectWrapper* colObj0Wrap, int, int,
+        const btCollisionObjectWrapper* colObj1Wrap, int, int) override
+    {
+        auto* body = reinterpret_cast<RigidBody*>(colObj0Wrap->getCollisionObject()->getUserPointer());
+        if (body && !result_.Contains(body) && (body->GetCollisionLayer() & collisionMask_))
+            result_.Push(body);
+        body = reinterpret_cast<RigidBody*>(colObj1Wrap->getCollisionObject()->getUserPointer());
+        if (body && !result_.Contains(body) && (body->GetCollisionLayer() & collisionMask_))
+            result_.Push(body);
+        return 0.0f;
+    }
+
+    /// Found rigid bodies.
+    PODVector<RigidBody*>& result_;
+    /// Collision mask for the query.
+    unsigned collisionMask_;
+};
+
+PhysicsWorld::PhysicsWorld(Context* context) :
+    Component(context),
+    collisionConfiguration_(nullptr),
+    fps_(DEFAULT_FPS),
+    maxSubSteps_(0),
+    timeAcc_(0.0f),
+    maxNetworkAngularVelocity_(DEFAULT_MAX_NETWORK_ANGULAR_VELOCITY),
+    updateEnabled_(true),
+    interpolation_(true),
+    internalEdge_(true),
+    applyingTransforms_(false),
+    simulating_(false),
+    debugRenderer_(nullptr),
+    debugMode_(btIDebugDraw::DBG_DrawWireframe | btIDebugDraw::DBG_DrawConstraints | btIDebugDraw::DBG_DrawConstraintLimits)
+{
+    gContactAddedCallback = CustomMaterialCombinerCallback;
+
+    if (PhysicsWorld::config.collisionConfig_)
+        collisionConfiguration_ = PhysicsWorld::config.collisionConfig_;
+    else
+        collisionConfiguration_ = new btDefaultCollisionConfiguration();
+
+    collisionDispatcher_ = new btCollisionDispatcher(collisionConfiguration_);
+    btGImpactCollisionAlgorithm::registerAlgorithm(static_cast<btCollisionDispatcher*>(collisionDispatcher_.Get()));
+
+    broadphase_ = new btDbvtBroadphase();
+    solver_ = new btSequentialImpulseConstraintSolver();
+    world_ = new btDiscreteDynamicsWorld(collisionDispatcher_.Get(), broadphase_.Get(), solver_.Get(), collisionConfiguration_);
+
+    world_->setGravity(ToBtVector3(DEFAULT_GRAVITY));
+    world_->getDispatchInfo().m_useContinuous = true;
+    world_->getSolverInfo().m_splitImpulse = false; // Disable by default for performance
+    world_->setDebugDrawer(this);
+    world_->setInternalTickCallback(InternalPreTickCallback, static_cast<void*>(this), true);
+    world_->setInternalTickCallback(InternalTickCallback, static_cast<void*>(this), false);
+    world_->setSynchronizeAllMotionStates(true);
+}
+
+PhysicsWorld::~PhysicsWorld()
+{
+    if (scene_)
+    {
+        // Force all remaining constraints, rigid bodies and collision shapes to release themselves
+        for (PODVector<Constraint*>::Iterator i = constraints_.Begin(); i != constraints_.End(); ++i)
+            (*i)->ReleaseConstraint();
+
+        for (PODVector<RigidBody*>::Iterator i = rigidBodies_.Begin(); i != rigidBodies_.End(); ++i)
+            (*i)->ReleaseBody();
+
+        for (PODVector<CollisionShape*>::Iterator i = collisionShapes_.Begin(); i != collisionShapes_.End(); ++i)
+            (*i)->ReleaseShape();
+    }
+
+    world_.Reset();
+    solver_.Reset();
+    broadphase_.Reset();
+    collisionDispatcher_.Reset();
+
+    // Delete configuration only if it was the default created by PhysicsWorld
+    if (!PhysicsWorld::config.collisionConfig_)
+        delete collisionConfiguration_;
+    collisionConfiguration_ = nullptr;
+}
+
+void PhysicsWorld::RegisterObject(Context* context)
+{
+    context->RegisterFactory<PhysicsWorld>(SUBSYSTEM_CATEGORY);
+
+    URHO3D_MIXED_ACCESSOR_ATTRIBUTE("Gravity", GetGravity, SetGravity, Vector3, DEFAULT_GRAVITY, AM_DEFAULT);
+    URHO3D_ATTRIBUTE("Physics FPS", int, fps_, DEFAULT_FPS, AM_DEFAULT);
+    URHO3D_ATTRIBUTE("Max Substeps", int, maxSubSteps_, 0, AM_DEFAULT);
+    URHO3D_ACCESSOR_ATTRIBUTE("Solver Iterations", GetNumIterations, SetNumIterations, int, 10, AM_DEFAULT);
+    URHO3D_ATTRIBUTE("Net Max Angular Vel.", float, maxNetworkAngularVelocity_, DEFAULT_MAX_NETWORK_ANGULAR_VELOCITY, AM_DEFAULT);
+    URHO3D_ATTRIBUTE("Interpolation", bool, interpolation_, true, AM_FILE);
+    URHO3D_ATTRIBUTE("Internal Edge Utility", bool, internalEdge_, true, AM_DEFAULT);
+    URHO3D_ACCESSOR_ATTRIBUTE("Split Impulse", GetSplitImpulse, SetSplitImpulse, bool, false, AM_DEFAULT);
+}
+
+bool PhysicsWorld::isVisible(const btVector3& aabbMin, const btVector3& aabbMax)
+{
+    if (debugRenderer_)
+        return debugRenderer_->IsInside(BoundingBox(ToVector3(aabbMin), ToVector3(aabbMax)));
+    else
+        return false;
+}
+
+void PhysicsWorld::drawLine(const btVector3& from, const btVector3& to, const btVector3& color)
+{
+    if (debugRenderer_)
+        debugRenderer_->AddLine(ToVector3(from), ToVector3(to), Color(color.x(), color.y(), color.z()), debugDepthTest_);
+}
+
+void PhysicsWorld::DrawDebugGeometry(DebugRenderer* debug, bool depthTest)
+{
+    if (debug)
+    {
+        URHO3D_PROFILE(PhysicsDrawDebug);
+
+        debugRenderer_ = debug;
+        debugDepthTest_ = depthTest;
+        world_->debugDrawWorld();
+        debugRenderer_ = nullptr;
+    }
+}
+
+void PhysicsWorld::reportErrorWarning(const char* warningString)
+{
+    URHO3D_LOGWARNING("Physics: " + String(warningString));
+}
+
+void PhysicsWorld::drawContactPoint(const btVector3& pointOnB, const btVector3& normalOnB, btScalar distance, int lifeTime,
+    const btVector3& color)
+{
+}
+
+void PhysicsWorld::draw3dText(const btVector3& location, const char* textString)
+{
+}
+
+void PhysicsWorld::Update(float timeStep)
+{
+    URHO3D_PROFILE(UpdatePhysics);
+
+    float internalTimeStep = 1.0f / fps_;
+    int maxSubSteps = (int)(timeStep * fps_) + 1;
+    if (maxSubSteps_ < 0)
+    {
+        internalTimeStep = timeStep;
+        maxSubSteps = 1;
+    }
+    else if (maxSubSteps_ > 0)
+        maxSubSteps = Min(maxSubSteps, maxSubSteps_);
+
+    delayedWorldTransforms_.Clear();
+    simulating_ = true;
+
+    if (interpolation_)
+        world_->stepSimulation(timeStep, maxSubSteps, internalTimeStep);
+    else
+    {
+        timeAcc_ += timeStep;
+        while (timeAcc_ >= internalTimeStep && maxSubSteps > 0)
+        {
+            world_->stepSimulation(internalTimeStep, 0, internalTimeStep);
+            timeAcc_ -= internalTimeStep;
+            --maxSubSteps;
+        }
+    }
+
+    simulating_ = false;
+
+    // Apply delayed (parented) world transforms now
+    while (!delayedWorldTransforms_.Empty())
+    {
+        for (HashMap<RigidBody*, DelayedWorldTransform>::Iterator i = delayedWorldTransforms_.Begin();
+             i != delayedWorldTransforms_.End();)
+        {
+            const DelayedWorldTransform& transform = i->second_;
+
+            // If parent's transform has already been assigned, can proceed
+            if (!delayedWorldTransforms_.Contains(transform.parentRigidBody_))
+            {
+                transform.rigidBody_->ApplyWorldTransform(transform.worldPosition_, transform.worldRotation_);
+                i = delayedWorldTransforms_.Erase(i);
+            }
+            else
+                ++i;
+        }
+    }
+}
+
+void PhysicsWorld::UpdateCollisions()
+{
+    world_->performDiscreteCollisionDetection();
+}
+
+void PhysicsWorld::SetFps(int fps)
+{
+    fps_ = (unsigned)Clamp(fps, 1, 1000);
+
+    MarkNetworkUpdate();
+}
+
+void PhysicsWorld::SetGravity(const Vector3& gravity)
+{
+    world_->setGravity(ToBtVector3(gravity));
+
+    MarkNetworkUpdate();
+}
+
+void PhysicsWorld::SetMaxSubSteps(int num)
+{
+    maxSubSteps_ = num;
+    MarkNetworkUpdate();
+}
+
+void PhysicsWorld::SetNumIterations(int num)
+{
+    num = Clamp(num, 1, MAX_SOLVER_ITERATIONS);
+    world_->getSolverInfo().m_numIterations = num;
+
+    MarkNetworkUpdate();
+}
+
+void PhysicsWorld::SetUpdateEnabled(bool enable)
+{
+    updateEnabled_ = enable;
+}
+
+void PhysicsWorld::SetInterpolation(bool enable)
+{
+    interpolation_ = enable;
+}
+
+void PhysicsWorld::SetInternalEdge(bool enable)
+{
+    internalEdge_ = enable;
+
+    MarkNetworkUpdate();
+}
+
+void PhysicsWorld::SetSplitImpulse(bool enable)
+{
+    world_->getSolverInfo().m_splitImpulse = enable;
+
+    MarkNetworkUpdate();
+}
+
+void PhysicsWorld::SetMaxNetworkAngularVelocity(float velocity)
+{
+    maxNetworkAngularVelocity_ = Clamp(velocity, 1.0f, 32767.0f);
+
+    MarkNetworkUpdate();
+}
+
+void PhysicsWorld::Raycast(PODVector<PhysicsRaycastResult>& result, const Ray& ray, float maxDistance, unsigned collisionMask)
+{
+    URHO3D_PROFILE(PhysicsRaycast);
+
+    if (maxDistance >= M_INFINITY)
+        URHO3D_LOGWARNING("Infinite maxDistance in physics raycast is not supported");
+
+    btCollisionWorld::AllHitsRayResultCallback
+        rayCallback(ToBtVector3(ray.origin_), ToBtVector3(ray.origin_ + maxDistance * ray.direction_));
+    rayCallback.m_collisionFilterGroup = (short)0xffff;
+    rayCallback.m_collisionFilterMask = (short)collisionMask;
+
+    world_->rayTest(rayCallback.m_rayFromWorld, rayCallback.m_rayToWorld, rayCallback);
+
+    for (int i = 0; i < rayCallback.m_collisionObjects.size(); ++i)
+    {
+        PhysicsRaycastResult newResult;
+        newResult.body_ = static_cast<RigidBody*>(rayCallback.m_collisionObjects[i]->getUserPointer());
+        newResult.position_ = ToVector3(rayCallback.m_hitPointWorld[i]);
+        newResult.normal_ = ToVector3(rayCallback.m_hitNormalWorld[i]);
+        newResult.distance_ = (newResult.position_ - ray.origin_).Length();
+        newResult.hitFraction_ = rayCallback.m_closestHitFraction;
+        result.Push(newResult);
+    }
+
+    Sort(result.Begin(), result.End(), CompareRaycastResults);
+}
+
+void PhysicsWorld::RaycastSingle(PhysicsRaycastResult& result, const Ray& ray, float maxDistance, unsigned collisionMask)
+{
+    URHO3D_PROFILE(PhysicsRaycastSingle);
+
+    if (maxDistance >= M_INFINITY)
+        URHO3D_LOGWARNING("Infinite maxDistance in physics raycast is not supported");
+
+    btCollisionWorld::ClosestRayResultCallback
+        rayCallback(ToBtVector3(ray.origin_), ToBtVector3(ray.origin_ + maxDistance * ray.direction_));
+    rayCallback.m_collisionFilterGroup = (short)0xffff;
+    rayCallback.m_collisionFilterMask = (short)collisionMask;
+
+    world_->rayTest(rayCallback.m_rayFromWorld, rayCallback.m_rayToWorld, rayCallback);
+
+    if (rayCallback.hasHit())
+    {
+        result.position_ = ToVector3(rayCallback.m_hitPointWorld);
+        result.normal_ = ToVector3(rayCallback.m_hitNormalWorld);
+        result.distance_ = (result.position_ - ray.origin_).Length();
+        result.hitFraction_ = rayCallback.m_closestHitFraction;
+        result.body_ = static_cast<RigidBody*>(rayCallback.m_collisionObject->getUserPointer());
+    }
+    else
+    {
+        result.position_ = Vector3::ZERO;
+        result.normal_ = Vector3::ZERO;
+        result.distance_ = M_INFINITY;
+        result.hitFraction_ = 0.0f;
+        result.body_ = nullptr;
+    }
+}
+
+void PhysicsWorld::RaycastSingleSegmented(PhysicsRaycastResult& result, const Ray& ray, float maxDistance, float segmentDistance, unsigned collisionMask)
+{
+    URHO3D_PROFILE(PhysicsRaycastSingleSegmented);
+
+    if (maxDistance >= M_INFINITY)
+        URHO3D_LOGWARNING("Infinite maxDistance in physics raycast is not supported");
+
+    btVector3 start = ToBtVector3(ray.origin_);
+    btVector3 end;
+    btVector3 direction = ToBtVector3(ray.direction_);
+    float distance;
+
+    for (float remainingDistance = maxDistance; remainingDistance > 0; remainingDistance -= segmentDistance)
+    {
+        distance = Min(remainingDistance, segmentDistance);
+
+        end = start + distance * direction;
+
+        btCollisionWorld::ClosestRayResultCallback rayCallback(start, end);
+        rayCallback.m_collisionFilterGroup = (short)0xffff;
+        rayCallback.m_collisionFilterMask = (short)collisionMask;
+
+        world_->rayTest(rayCallback.m_rayFromWorld, rayCallback.m_rayToWorld, rayCallback);
+
+        if (rayCallback.hasHit())
+        {
+            result.position_ = ToVector3(rayCallback.m_hitPointWorld);
+            result.normal_ = ToVector3(rayCallback.m_hitNormalWorld);
+            result.distance_ = (result.position_ - ray.origin_).Length();
+            result.hitFraction_ = rayCallback.m_closestHitFraction;
+            result.body_ = static_cast<RigidBody*>(rayCallback.m_collisionObject->getUserPointer());
+            // No need to cast the rest of the segments
+            return;
+        }
+
+        // Use the end position as the new start position
+        start = end;
+    }
+
+    // Didn't hit anything
+    result.position_ = Vector3::ZERO;
+    result.normal_ = Vector3::ZERO;
+    result.distance_ = M_INFINITY;
+    result.hitFraction_ = 0.0f;
+    result.body_ = nullptr;
+}
+
+void PhysicsWorld::SphereCast(PhysicsRaycastResult& result, const Ray& ray, float radius, float maxDistance, unsigned collisionMask)
+{
+    URHO3D_PROFILE(PhysicsSphereCast);
+
+    if (maxDistance >= M_INFINITY)
+        URHO3D_LOGWARNING("Infinite maxDistance in physics sphere cast is not supported");
+
+    btSphereShape shape(radius);
+    Vector3 endPos = ray.origin_ + maxDistance * ray.direction_;
+
+    btCollisionWorld::ClosestConvexResultCallback
+        convexCallback(ToBtVector3(ray.origin_), ToBtVector3(endPos));
+    convexCallback.m_collisionFilterGroup = (short)0xffff;
+    convexCallback.m_collisionFilterMask = (short)collisionMask;
+
+    world_->convexSweepTest(&shape, btTransform(btQuaternion::getIdentity(), convexCallback.m_convexFromWorld),
+        btTransform(btQuaternion::getIdentity(), convexCallback.m_convexToWorld), convexCallback);
+
+    if (convexCallback.hasHit())
+    {
+        result.body_ = static_cast<RigidBody*>(convexCallback.m_hitCollisionObject->getUserPointer());
+        result.position_ = ToVector3(convexCallback.m_hitPointWorld);
+        result.normal_ = ToVector3(convexCallback.m_hitNormalWorld);
+        result.distance_ = convexCallback.m_closestHitFraction * (endPos - ray.origin_).Length();
+        result.hitFraction_ = convexCallback.m_closestHitFraction;
+    }
+    else
+    {
+        result.body_ = nullptr;
+        result.position_ = Vector3::ZERO;
+        result.normal_ = Vector3::ZERO;
+        result.distance_ = M_INFINITY;
+        result.hitFraction_ = 0.0f;
+    }
+}
+
+void PhysicsWorld::ConvexCast(PhysicsRaycastResult& result, CollisionShape* shape, const Vector3& startPos,
+    const Quaternion& startRot, const Vector3& endPos, const Quaternion& endRot, unsigned collisionMask)
+{
+    if (!shape || !shape->GetCollisionShape())
+    {
+        URHO3D_LOGERROR("Null collision shape for convex cast");
+        result.body_ = nullptr;
+        result.position_ = Vector3::ZERO;
+        result.normal_ = Vector3::ZERO;
+        result.distance_ = M_INFINITY;
+        result.hitFraction_ = 0.0f;
+        return;
+    }
+
+    // If shape is attached in a rigidbody, set its collision group temporarily to 0 to make sure it is not returned in the sweep result
+    auto* bodyComp = shape->GetComponent<RigidBody>();
+    btRigidBody* body = bodyComp ? bodyComp->GetBody() : nullptr;
+    btBroadphaseProxy* proxy = body ? body->getBroadphaseProxy() : nullptr;
+    short group = 0;
+    if (proxy)
+    {
+        group = proxy->m_collisionFilterGroup;
+        proxy->m_collisionFilterGroup = 0;
+    }
+
+    // Take the shape's offset position & rotation into account
+    Node* shapeNode = shape->GetNode();
+    Matrix3x4 startTransform(startPos, startRot, shapeNode ? shapeNode->GetWorldScale() : Vector3::ONE);
+    Matrix3x4 endTransform(endPos, endRot, shapeNode ? shapeNode->GetWorldScale() : Vector3::ONE);
+    Vector3 effectiveStartPos = startTransform * shape->GetPosition();
+    Vector3 effectiveEndPos = endTransform * shape->GetPosition();
+    Quaternion effectiveStartRot = startRot * shape->GetRotation();
+    Quaternion effectiveEndRot = endRot * shape->GetRotation();
+
+    ConvexCast(result, shape->GetCollisionShape(), effectiveStartPos, effectiveStartRot, effectiveEndPos, effectiveEndRot, collisionMask);
+
+    // Restore the collision group
+    if (proxy)
+        proxy->m_collisionFilterGroup = group;
+}
+
+void PhysicsWorld::ConvexCast(PhysicsRaycastResult& result, btCollisionShape* shape, const Vector3& startPos,
+    const Quaternion& startRot, const Vector3& endPos, const Quaternion& endRot, unsigned collisionMask)
+{
+    if (!shape)
+    {
+        URHO3D_LOGERROR("Null collision shape for convex cast");
+        result.body_ = nullptr;
+        result.position_ = Vector3::ZERO;
+        result.normal_ = Vector3::ZERO;
+        result.distance_ = M_INFINITY;
+        result.hitFraction_ = 0.0f;
+        return;
+    }
+
+    if (!shape->isConvex())
+    {
+        URHO3D_LOGERROR("Can not use non-convex collision shape for convex cast");
+        result.body_ = nullptr;
+        result.position_ = Vector3::ZERO;
+        result.normal_ = Vector3::ZERO;
+        result.distance_ = M_INFINITY;
+        result.hitFraction_ = 0.0f;
+        return;
+    }
+
+    URHO3D_PROFILE(PhysicsConvexCast);
+
+    btCollisionWorld::ClosestConvexResultCallback convexCallback(ToBtVector3(startPos), ToBtVector3(endPos));
+    convexCallback.m_collisionFilterGroup = (short)0xffff;
+    convexCallback.m_collisionFilterMask = (short)collisionMask;
+
+    world_->convexSweepTest(static_cast<btConvexShape*>(shape), btTransform(ToBtQuaternion(startRot),
+            convexCallback.m_convexFromWorld), btTransform(ToBtQuaternion(endRot), convexCallback.m_convexToWorld),
+        convexCallback);
+
+    if (convexCallback.hasHit())
+    {
+        result.body_ = static_cast<RigidBody*>(convexCallback.m_hitCollisionObject->getUserPointer());
+        result.position_ = ToVector3(convexCallback.m_hitPointWorld);
+        result.normal_ = ToVector3(convexCallback.m_hitNormalWorld);
+        result.distance_ = convexCallback.m_closestHitFraction * (endPos - startPos).Length();
+        result.hitFraction_ = convexCallback.m_closestHitFraction;
+    }
+    else
+    {
+        result.body_ = nullptr;
+        result.position_ = Vector3::ZERO;
+        result.normal_ = Vector3::ZERO;
+        result.distance_ = M_INFINITY;
+        result.hitFraction_ = 0.0f;
+    }
+}
+
+void PhysicsWorld::RemoveCachedGeometry(Model* model)
+{
+    RemoveCachedGeometryImpl(triMeshCache_, model);
+    RemoveCachedGeometryImpl(convexCache_, model);
+    RemoveCachedGeometryImpl(gimpactTrimeshCache_, model);
+}
+
+void PhysicsWorld::GetRigidBodies(PODVector<RigidBody*>& result, const Sphere& sphere, unsigned collisionMask)
+{
+    URHO3D_PROFILE(PhysicsSphereQuery);
+
+    result.Clear();
+
+    btSphereShape sphereShape(sphere.radius_);
+    UniquePtr<btRigidBody> tempRigidBody(new btRigidBody(1.0f, nullptr, &sphereShape));
+    tempRigidBody->setWorldTransform(btTransform(btQuaternion::getIdentity(), ToBtVector3(sphere.center_)));
+    // Need to activate the temporary rigid body to get reliable results from static, sleeping objects
+    tempRigidBody->activate();
+    world_->addRigidBody(tempRigidBody.Get());
+
+    PhysicsQueryCallback callback(result, collisionMask);
+    world_->contactTest(tempRigidBody.Get(), callback);
+
+    world_->removeRigidBody(tempRigidBody.Get());
+}
+
+void PhysicsWorld::GetRigidBodies(PODVector<RigidBody*>& result, const BoundingBox& box, unsigned collisionMask)
+{
+    URHO3D_PROFILE(PhysicsBoxQuery);
+
+    result.Clear();
+
+    btBoxShape boxShape(ToBtVector3(box.HalfSize()));
+    UniquePtr<btRigidBody> tempRigidBody(new btRigidBody(1.0f, nullptr, &boxShape));
+    tempRigidBody->setWorldTransform(btTransform(btQuaternion::getIdentity(), ToBtVector3(box.Center())));
+    tempRigidBody->activate();
+    world_->addRigidBody(tempRigidBody.Get());
+
+    PhysicsQueryCallback callback(result, collisionMask);
+    world_->contactTest(tempRigidBody.Get(), callback);
+
+    world_->removeRigidBody(tempRigidBody.Get());
+}
+
+void PhysicsWorld::GetRigidBodies(PODVector<RigidBody*>& result, const RigidBody* body)
+{
+    URHO3D_PROFILE(PhysicsBodyQuery);
+
+    result.Clear();
+
+    if (!body || !body->GetBody())
+        return;
+
+    PhysicsQueryCallback callback(result, body->GetCollisionMask());
+    world_->contactTest(body->GetBody(), callback);
+
+    // Remove the body itself from the returned list
+    for (unsigned i = 0; i < result.Size(); i++)
+    {
+        if (result[i] == body)
+        {
+            result.Erase(i);
+            break;
+        }
+    }
+}
+
+void PhysicsWorld::GetCollidingBodies(PODVector<RigidBody*>& result, const RigidBody* body)
+{
+    URHO3D_PROFILE(GetCollidingBodies);
+
+    result.Clear();
+
+    for (HashMap<Pair<WeakPtr<RigidBody>, WeakPtr<RigidBody> >, ManifoldPair>::Iterator i = currentCollisions_.Begin();
+         i != currentCollisions_.End(); ++i)
+    {
+        if (i->first_.first_ == body)
+        {
+            if (i->first_.second_)
+                result.Push(i->first_.second_);
+        }
+        else if (i->first_.second_ == body)
+        {
+            if (i->first_.first_)
+                result.Push(i->first_.first_);
+        }
+    }
+}
+
+Vector3 PhysicsWorld::GetGravity() const
+{
+    return ToVector3(world_->getGravity());
+}
+
+int PhysicsWorld::GetNumIterations() const
+{
+    return world_->getSolverInfo().m_numIterations;
+}
+
+bool PhysicsWorld::GetSplitImpulse() const
+{
+    return world_->getSolverInfo().m_splitImpulse != 0;
+}
+
+void PhysicsWorld::AddRigidBody(RigidBody* body)
+{
+    rigidBodies_.Push(body);
+}
+
+void PhysicsWorld::RemoveRigidBody(RigidBody* body)
+{
+    rigidBodies_.Remove(body);
+    // Remove possible dangling pointer from the delayedWorldTransforms structure
+    delayedWorldTransforms_.Erase(body);
+}
+
+void PhysicsWorld::AddCollisionShape(CollisionShape* shape)
+{
+    collisionShapes_.Push(shape);
+}
+
+void PhysicsWorld::RemoveCollisionShape(CollisionShape* shape)
+{
+    collisionShapes_.Remove(shape);
+}
+
+void PhysicsWorld::AddConstraint(Constraint* constraint)
+{
+    constraints_.Push(constraint);
+}
+
+void PhysicsWorld::RemoveConstraint(Constraint* constraint)
+{
+    constraints_.Remove(constraint);
+}
+
+void PhysicsWorld::AddDelayedWorldTransform(const DelayedWorldTransform& transform)
+{
+    delayedWorldTransforms_[transform.rigidBody_] = transform;
+}
+
+void PhysicsWorld::DrawDebugGeometry(bool depthTest)
+{
+    auto* debug = GetComponent<DebugRenderer>();
+    DrawDebugGeometry(debug, depthTest);
+}
+
+void PhysicsWorld::SetDebugRenderer(DebugRenderer* debug)
+{
+    debugRenderer_ = debug;
+}
+
+void PhysicsWorld::SetDebugDepthTest(bool enable)
+{
+    debugDepthTest_ = enable;
+}
+
+void PhysicsWorld::CleanupGeometryCache()
+{
+    // Remove cached shapes whose only reference is the cache itself
+    CleanupGeometryCacheImpl(triMeshCache_);
+    CleanupGeometryCacheImpl(convexCache_);
+    CleanupGeometryCacheImpl(gimpactTrimeshCache_);
+}
+
+void PhysicsWorld::OnSceneSet(Scene* scene)
+{
+    // Subscribe to the scene subsystem update, which will trigger the physics simulation step
+    if (scene)
+    {
+        scene_ = GetScene();
+        SubscribeToEvent(scene_, E_SCENESUBSYSTEMUPDATE, URHO3D_HANDLER(PhysicsWorld, HandleSceneSubsystemUpdate));
+    }
+    else
+        UnsubscribeFromEvent(E_SCENESUBSYSTEMUPDATE);
+}
+
+void PhysicsWorld::HandleSceneSubsystemUpdate(StringHash eventType, VariantMap& eventData)
+{
+    if (!updateEnabled_)
+        return;
+
+    using namespace SceneSubsystemUpdate;
+    Update(eventData[P_TIMESTEP].GetFloat());
+}
+
+void PhysicsWorld::PreStep(float timeStep)
+{
+    // Send pre-step event
+    using namespace PhysicsPreStep;
+
+    VariantMap& eventData = GetEventDataMap();
+    eventData[P_WORLD] = this;
+    eventData[P_TIMESTEP] = timeStep;
+    SendEvent(E_PHYSICSPRESTEP, eventData);
+
+    // Start profiling block for the actual simulation step
+    URHO3D_PROFILE_NONSCOPED("PhysicsStepSimulation");
+}
+
+void PhysicsWorld::PostStep(float timeStep)
+{
+    URHO3D_PROFILE_END();
+
+    SendCollisionEvents();
+
+    // Send post-step event
+    using namespace PhysicsPostStep;
+
+    VariantMap& eventData = GetEventDataMap();
+    eventData[P_WORLD] = this;
+    eventData[P_TIMESTEP] = timeStep;
+    SendEvent(E_PHYSICSPOSTSTEP, eventData);
+}
+
+void PhysicsWorld::SendCollisionEvents()
+{
+    URHO3D_PROFILE(SendCollisionEvents);
+
+    currentCollisions_.Clear();
+    physicsCollisionData_.Clear();
+    nodeCollisionData_.Clear();
+
+    int numManifolds = collisionDispatcher_->getNumManifolds();
+
+    if (numManifolds)
+    {
+        physicsCollisionData_[PhysicsCollision::P_WORLD] = this;
+
+        for (int i = 0; i < numManifolds; ++i)
+        {
+            btPersistentManifold* contactManifold = collisionDispatcher_->getManifoldByIndexInternal(i);
+            // First check that there are actual contacts, as the manifold exists also when objects are close but not touching
+            if (!contactManifold->getNumContacts())
+                continue;
+
+            const btCollisionObject* objectA = contactManifold->getBody0();
+            const btCollisionObject* objectB = contactManifold->getBody1();
+
+            auto* bodyA = static_cast<RigidBody*>(objectA->getUserPointer());
+            auto* bodyB = static_cast<RigidBody*>(objectB->getUserPointer());
+            // If it's not a rigidbody, maybe a ghost object
+            if (!bodyA || !bodyB)
+                continue;
+
+            // Skip collision event signaling if both objects are static, or if collision event mode does not match
+            if (bodyA->GetMass() == 0.0f && bodyB->GetMass() == 0.0f)
+                continue;
+            if (bodyA->GetCollisionEventMode() == COLLISION_NEVER || bodyB->GetCollisionEventMode() == COLLISION_NEVER)
+                continue;
+            if (bodyA->GetCollisionEventMode() == COLLISION_ACTIVE && bodyB->GetCollisionEventMode() == COLLISION_ACTIVE &&
+                !bodyA->IsActive() && !bodyB->IsActive())
+                continue;
+
+            WeakPtr<RigidBody> bodyWeakA(bodyA);
+            WeakPtr<RigidBody> bodyWeakB(bodyB);
+
+            // First only store the collision pair as weak pointers and the manifold pointer, so user code can safely destroy
+            // objects during collision event handling
+            Pair<WeakPtr<RigidBody>, WeakPtr<RigidBody> > bodyPair;
+            if (bodyA < bodyB)
+            {
+                bodyPair = MakePair(bodyWeakA, bodyWeakB);
+                currentCollisions_[bodyPair].manifold_ = contactManifold;
+            }
+            else
+            {
+                bodyPair = MakePair(bodyWeakB, bodyWeakA);
+                currentCollisions_[bodyPair].flippedManifold_ = contactManifold;
+            }
+        }
+
+        for (HashMap<Pair<WeakPtr<RigidBody>, WeakPtr<RigidBody> >, ManifoldPair>::Iterator i = currentCollisions_.Begin();
+             i != currentCollisions_.End(); ++i)
+        {
+            RigidBody* bodyA = i->first_.first_;
+            RigidBody* bodyB = i->first_.second_;
+            if (!bodyA || !bodyB)
+                continue;
+
+            Node* nodeA = bodyA->GetNode();
+            Node* nodeB = bodyB->GetNode();
+            WeakPtr<Node> nodeWeakA(nodeA);
+            WeakPtr<Node> nodeWeakB(nodeB);
+
+            bool trigger = bodyA->IsTrigger() || bodyB->IsTrigger();
+            bool newCollision = !previousCollisions_.Contains(i->first_);
+
+            physicsCollisionData_[PhysicsCollision::P_NODEA] = nodeA;
+            physicsCollisionData_[PhysicsCollision::P_NODEB] = nodeB;
+            physicsCollisionData_[PhysicsCollision::P_BODYA] = bodyA;
+            physicsCollisionData_[PhysicsCollision::P_BODYB] = bodyB;
+            physicsCollisionData_[PhysicsCollision::P_TRIGGER] = trigger;
+
+            contacts_.Clear();
+
+            // "Pointers not flipped"-manifold, send unmodified normals
+            btPersistentManifold* contactManifold = i->second_.manifold_;
+            if (contactManifold)
+            {
+                for (int j = 0; j < contactManifold->getNumContacts(); ++j)
+                {
+                    btManifoldPoint& point = contactManifold->getContactPoint(j);
+                    contacts_.WriteVector3(ToVector3(point.m_positionWorldOnB));
+                    contacts_.WriteVector3(ToVector3(point.m_normalWorldOnB));
+                    contacts_.WriteFloat(point.m_distance1);
+                    contacts_.WriteFloat(point.m_appliedImpulse);
+                }
+            }
+            // "Pointers flipped"-manifold, flip normals also
+            contactManifold = i->second_.flippedManifold_;
+            if (contactManifold)
+            {
+                for (int j = 0; j < contactManifold->getNumContacts(); ++j)
+                {
+                    btManifoldPoint& point = contactManifold->getContactPoint(j);
+                    contacts_.WriteVector3(ToVector3(point.m_positionWorldOnB));
+                    contacts_.WriteVector3(-ToVector3(point.m_normalWorldOnB));
+                    contacts_.WriteFloat(point.m_distance1);
+                    contacts_.WriteFloat(point.m_appliedImpulse);
+                }
+            }
+
+            physicsCollisionData_[PhysicsCollision::P_CONTACTS] = contacts_.GetBuffer();
+
+            // Send separate collision start event if collision is new
+            if (newCollision)
+            {
+                SendEvent(E_PHYSICSCOLLISIONSTART, physicsCollisionData_);
+                // Skip rest of processing if either of the nodes or bodies is removed as a response to the event
+                if (!nodeWeakA || !nodeWeakB || !i->first_.first_ || !i->first_.second_)
+                    continue;
+            }
+
+            // Then send the ongoing collision event
+            SendEvent(E_PHYSICSCOLLISION, physicsCollisionData_);
+            if (!nodeWeakA || !nodeWeakB || !i->first_.first_ || !i->first_.second_)
+                continue;
+
+            nodeCollisionData_[NodeCollision::P_BODY] = bodyA;
+            nodeCollisionData_[NodeCollision::P_OTHERNODE] = nodeB;
+            nodeCollisionData_[NodeCollision::P_OTHERBODY] = bodyB;
+            nodeCollisionData_[NodeCollision::P_TRIGGER] = trigger;
+            nodeCollisionData_[NodeCollision::P_CONTACTS] = contacts_.GetBuffer();
+
+            if (newCollision)
+            {
+                nodeA->SendEvent(E_NODECOLLISIONSTART, nodeCollisionData_);
+                if (!nodeWeakA || !nodeWeakB || !i->first_.first_ || !i->first_.second_)
+                    continue;
+            }
+
+            nodeA->SendEvent(E_NODECOLLISION, nodeCollisionData_);
+            if (!nodeWeakA || !nodeWeakB || !i->first_.first_ || !i->first_.second_)
+                continue;
+
+            // Flip perspective to body B
+            contacts_.Clear();
+            contactManifold = i->second_.manifold_;
+            if (contactManifold)
+            {
+                for (int j = 0; j < contactManifold->getNumContacts(); ++j)
+                {
+                    btManifoldPoint& point = contactManifold->getContactPoint(j);
+                    contacts_.WriteVector3(ToVector3(point.m_positionWorldOnB));
+                    contacts_.WriteVector3(-ToVector3(point.m_normalWorldOnB));
+                    contacts_.WriteFloat(point.m_distance1);
+                    contacts_.WriteFloat(point.m_appliedImpulse);
+                }
+            }
+            contactManifold = i->second_.flippedManifold_;
+            if (contactManifold)
+            {
+                for (int j = 0; j < contactManifold->getNumContacts(); ++j)
+                {
+                    btManifoldPoint& point = contactManifold->getContactPoint(j);
+                    contacts_.WriteVector3(ToVector3(point.m_positionWorldOnB));
+                    contacts_.WriteVector3(ToVector3(point.m_normalWorldOnB));
+                    contacts_.WriteFloat(point.m_distance1);
+                    contacts_.WriteFloat(point.m_appliedImpulse);
+                }
+            }
+
+            nodeCollisionData_[NodeCollision::P_BODY] = bodyB;
+            nodeCollisionData_[NodeCollision::P_OTHERNODE] = nodeA;
+            nodeCollisionData_[NodeCollision::P_OTHERBODY] = bodyA;
+            nodeCollisionData_[NodeCollision::P_CONTACTS] = contacts_.GetBuffer();
+
+            if (newCollision)
+            {
+                nodeB->SendEvent(E_NODECOLLISIONSTART, nodeCollisionData_);
+                if (!nodeWeakA || !nodeWeakB || !i->first_.first_ || !i->first_.second_)
+                    continue;
+            }
+
+            nodeB->SendEvent(E_NODECOLLISION, nodeCollisionData_);
+        }
+    }
+
+    // Send collision end events as applicable
+    {
+        physicsCollisionData_[PhysicsCollisionEnd::P_WORLD] = this;
+
+        for (HashMap<Pair<WeakPtr<RigidBody>, WeakPtr<RigidBody> >, ManifoldPair>::Iterator
+                 i = previousCollisions_.Begin(); i != previousCollisions_.End(); ++i)
+        {
+            if (!currentCollisions_.Contains(i->first_))
+            {
+                RigidBody* bodyA = i->first_.first_;
+                RigidBody* bodyB = i->first_.second_;
+                if (!bodyA || !bodyB)
+                    continue;
+
+                bool trigger = bodyA->IsTrigger() || bodyB->IsTrigger();
+
+                // Skip collision event signaling if both objects are static, or if collision event mode does not match
+                if (bodyA->GetMass() == 0.0f && bodyB->GetMass() == 0.0f)
+                    continue;
+                if (bodyA->GetCollisionEventMode() == COLLISION_NEVER || bodyB->GetCollisionEventMode() == COLLISION_NEVER)
+                    continue;
+                if (bodyA->GetCollisionEventMode() == COLLISION_ACTIVE && bodyB->GetCollisionEventMode() == COLLISION_ACTIVE &&
+                    !bodyA->IsActive() && !bodyB->IsActive())
+                    continue;
+
+                Node* nodeA = bodyA->GetNode();
+                Node* nodeB = bodyB->GetNode();
+                WeakPtr<Node> nodeWeakA(nodeA);
+                WeakPtr<Node> nodeWeakB(nodeB);
+
+                physicsCollisionData_[PhysicsCollisionEnd::P_BODYA] = bodyA;
+                physicsCollisionData_[PhysicsCollisionEnd::P_BODYB] = bodyB;
+                physicsCollisionData_[PhysicsCollisionEnd::P_NODEA] = nodeA;
+                physicsCollisionData_[PhysicsCollisionEnd::P_NODEB] = nodeB;
+                physicsCollisionData_[PhysicsCollisionEnd::P_TRIGGER] = trigger;
+
+                SendEvent(E_PHYSICSCOLLISIONEND, physicsCollisionData_);
+                // Skip rest of processing if either of the nodes or bodies is removed as a response to the event
+                if (!nodeWeakA || !nodeWeakB || !i->first_.first_ || !i->first_.second_)
+                    continue;
+
+                nodeCollisionData_[NodeCollisionEnd::P_BODY] = bodyA;
+                nodeCollisionData_[NodeCollisionEnd::P_OTHERNODE] = nodeB;
+                nodeCollisionData_[NodeCollisionEnd::P_OTHERBODY] = bodyB;
+                nodeCollisionData_[NodeCollisionEnd::P_TRIGGER] = trigger;
+
+                nodeA->SendEvent(E_NODECOLLISIONEND, nodeCollisionData_);
+                if (!nodeWeakA || !nodeWeakB || !i->first_.first_ || !i->first_.second_)
+                    continue;
+
+                nodeCollisionData_[NodeCollisionEnd::P_BODY] = bodyB;
+                nodeCollisionData_[NodeCollisionEnd::P_OTHERNODE] = nodeA;
+                nodeCollisionData_[NodeCollisionEnd::P_OTHERBODY] = bodyA;
+
+                nodeB->SendEvent(E_NODECOLLISIONEND, nodeCollisionData_);
+            }
+        }
+    }
+
+    previousCollisions_ = currentCollisions_;
+}
+
+void RegisterPhysicsLibrary(Context* context)
+{
+    CollisionShape::RegisterObject(context);
+    RigidBody::RegisterObject(context);
+    Constraint::RegisterObject(context);
+    PhysicsWorld::RegisterObject(context);
+    RaycastVehicle::RegisterObject(context);
+}
+
+}