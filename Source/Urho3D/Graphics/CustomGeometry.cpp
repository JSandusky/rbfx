<<<<<<< HEAD
//
// Copyright (c) 2008-2018 the Urho3D project.
//
// Permission is hereby granted, free of charge, to any person obtaining a copy
// of this software and associated documentation files (the "Software"), to deal
// in the Software without restriction, including without limitation the rights
// to use, copy, modify, merge, publish, distribute, sublicense, and/or sell
// copies of the Software, and to permit persons to whom the Software is
// furnished to do so, subject to the following conditions:
//
// The above copyright notice and this permission notice shall be included in
// all copies or substantial portions of the Software.
//
// THE SOFTWARE IS PROVIDED "AS IS", WITHOUT WARRANTY OF ANY KIND, EXPRESS OR
// IMPLIED, INCLUDING BUT NOT LIMITED TO THE WARRANTIES OF MERCHANTABILITY,
// FITNESS FOR A PARTICULAR PURPOSE AND NONINFRINGEMENT. IN NO EVENT SHALL THE
// AUTHORS OR COPYRIGHT HOLDERS BE LIABLE FOR ANY CLAIM, DAMAGES OR OTHER
// LIABILITY, WHETHER IN AN ACTION OF CONTRACT, TORT OR OTHERWISE, ARISING FROM,
// OUT OF OR IN CONNECTION WITH THE SOFTWARE OR THE USE OR OTHER DEALINGS IN
// THE SOFTWARE.
//

#include "../Precompiled.h"

#include "../Core/Context.h"
#include "../Core/Profiler.h"
#include "../Graphics/Batch.h"
#include "../Graphics/Camera.h"
#include "../Graphics/CustomGeometry.h"
#include "../Graphics/Geometry.h"
#include "../Graphics/Material.h"
#include "../Graphics/OcclusionBuffer.h"
#include "../Graphics/OctreeQuery.h"
#include "../Graphics/VertexBuffer.h"
#include "../IO/Log.h"
#include "../IO/MemoryBuffer.h"
#include "../Resource/ResourceCache.h"
#include "../Scene/Node.h"

#include "../DebugNew.h"

namespace Urho3D
{

extern const char* GEOMETRY_CATEGORY;

CustomGeometry::CustomGeometry(Context* context) :
    Drawable(context, DRAWABLE_GEOMETRY),
    vertexBuffer_(context->CreateObject<VertexBuffer>()),
    elementMask_(MASK_POSITION),
    geometryIndex_(0),
    materialsAttr_(Material::GetTypeStatic()),
    dynamic_(false)
{
    vertexBuffer_->SetShadowed(true);
    SetNumGeometries(1);
}

CustomGeometry::~CustomGeometry() = default;

void CustomGeometry::RegisterObject(Context* context)
{
    context->RegisterFactory<CustomGeometry>(GEOMETRY_CATEGORY);

    URHO3D_ACCESSOR_ATTRIBUTE("Is Enabled", IsEnabled, SetEnabled, bool, true, AM_DEFAULT);
    URHO3D_ATTRIBUTE("Dynamic Vertex Buffer", bool, dynamic_, false, AM_DEFAULT);
    URHO3D_MIXED_ACCESSOR_ATTRIBUTE("Geometry Data", GetGeometryDataAttr, SetGeometryDataAttr, PODVector<unsigned char>,
        Variant::emptyBuffer, AM_FILE | AM_NOEDIT);
    URHO3D_ACCESSOR_ATTRIBUTE("Materials", GetMaterialsAttr, SetMaterialsAttr, ResourceRefList, ResourceRefList(Material::GetTypeStatic()),
        AM_DEFAULT);
    URHO3D_ATTRIBUTE("Is Occluder", bool, occluder_, false, AM_DEFAULT);
    URHO3D_ACCESSOR_ATTRIBUTE("Can Be Occluded", IsOccludee, SetOccludee, bool, true, AM_DEFAULT);
    URHO3D_ATTRIBUTE("Cast Shadows", bool, castShadows_, false, AM_DEFAULT);
    URHO3D_ACCESSOR_ATTRIBUTE("Draw Distance", GetDrawDistance, SetDrawDistance, float, 0.0f, AM_DEFAULT);
    URHO3D_ACCESSOR_ATTRIBUTE("Shadow Distance", GetShadowDistance, SetShadowDistance, float, 0.0f, AM_DEFAULT);
    URHO3D_ACCESSOR_ATTRIBUTE("LOD Bias", GetLodBias, SetLodBias, float, 1.0f, AM_DEFAULT);
    URHO3D_COPY_BASE_ATTRIBUTES(Drawable);
}

void CustomGeometry::ProcessRayQuery(const RayOctreeQuery& query, PODVector<RayQueryResult>& results)
{
    RayQueryLevel level = query.level_;

    switch (level)
    {
    case RAY_AABB:
        Drawable::ProcessRayQuery(query, results);
        break;

    case RAY_OBB:
    case RAY_TRIANGLE:
        {
            Matrix3x4 inverse(node_->GetWorldTransform().Inverse());
            Ray localRay = query.ray_.Transformed(inverse);
            float distance = localRay.HitDistance(boundingBox_);
            Vector3 normal = -query.ray_.direction_;

            if (level == RAY_TRIANGLE && distance < query.maxDistance_)
            {
                distance = M_INFINITY;

                for (unsigned i = 0; i < batches_.Size(); ++i)
                {
                    Geometry* geometry = batches_[i].geometry_;
                    if (geometry)
                    {
                        Vector3 geometryNormal;
                        float geometryDistance = geometry->GetHitDistance(localRay, &geometryNormal);
                        if (geometryDistance < query.maxDistance_ && geometryDistance < distance)
                        {
                            distance = geometryDistance;
                            normal = (node_->GetWorldTransform() * Vector4(geometryNormal, 0.0f)).Normalized();
                        }
                    }
                }
            }

            if (distance < query.maxDistance_)
            {
                RayQueryResult result;
                result.position_ = query.ray_.origin_ + distance * query.ray_.direction_;
                result.normal_ = normal;
                result.distance_ = distance;
                result.drawable_ = this;
                result.node_ = node_;
                result.subObject_ = M_MAX_UNSIGNED;
                results.Push(result);
            }
        }
        break;

    case RAY_TRIANGLE_UV:
        URHO3D_LOGWARNING("RAY_TRIANGLE_UV query level is not supported for CustomGeometry component");
        break;
    }
}

Geometry* CustomGeometry::GetLodGeometry(unsigned batchIndex, unsigned level)
{
    return batchIndex < geometries_.Size() ? geometries_[batchIndex] : nullptr;
}

unsigned CustomGeometry::GetNumOccluderTriangles()
{
    unsigned triangles = 0;

    for (unsigned i = 0; i < batches_.Size(); ++i)
    {
        Geometry* geometry = GetLodGeometry(i, 0);
        if (!geometry)
            continue;

        // Check that the material is suitable for occlusion (default material always is)
        Material* mat = batches_[i].material_;
        if (mat && !mat->GetOcclusion())
            continue;

        triangles += geometry->GetVertexCount() / 3;
    }

    return triangles;
}

bool CustomGeometry::DrawOcclusion(OcclusionBuffer* buffer)
{
    bool success = true;

    for (unsigned i = 0; i < batches_.Size(); ++i)
    {
        Geometry* geometry = GetLodGeometry(i, 0);
        if (!geometry)
            continue;

        // Check that the material is suitable for occlusion (default material always is) and set culling mode
        Material* material = batches_[i].material_;
        if (material)
        {
            if (!material->GetOcclusion())
                continue;
            buffer->SetCullMode(material->GetCullMode());
        }
        else
            buffer->SetCullMode(CULL_CCW);

        const unsigned char* vertexData;
        unsigned vertexSize;
        const unsigned char* indexData;
        unsigned indexSize;
        const PODVector<VertexElement>* elements;

        geometry->GetRawData(vertexData, vertexSize, indexData, indexSize, elements);
        // Check for valid geometry data
        if (!vertexData || !elements || VertexBuffer::GetElementOffset(*elements, TYPE_VECTOR3, SEM_POSITION) != 0)
            continue;

        // Draw and check for running out of triangles
        success = buffer->AddTriangles(node_->GetWorldTransform(), vertexData, vertexSize, geometry->GetVertexStart(),
            geometry->GetVertexCount());

        if (!success)
            break;
    }

    return success;
}

void CustomGeometry::Clear()
{
    elementMask_ = MASK_POSITION;
    batches_.Clear();
    geometries_.Clear();
    primitiveTypes_.Clear();
    vertices_.Clear();
}

void CustomGeometry::SetNumGeometries(unsigned num)
{
    batches_.Resize(num);
    geometries_.Resize(num);
    primitiveTypes_.Resize(num);
    vertices_.Resize(num);

    for (unsigned i = 0; i < geometries_.Size(); ++i)
    {
        if (!geometries_[i])
            geometries_[i] = context_->CreateObject<Geometry>();

        batches_[i].geometry_ = geometries_[i];
    }
}

void CustomGeometry::SetDynamic(bool enable)
{
    dynamic_ = enable;

    MarkNetworkUpdate();
}

void CustomGeometry::BeginGeometry(unsigned index, PrimitiveType type)
{
    if (index > geometries_.Size())
    {
        URHO3D_LOGERROR("Geometry index out of bounds");
        return;
    }

    geometryIndex_ = index;
    primitiveTypes_[index] = type;
    vertices_[index].Clear();

    // If beginning the first geometry, reset the element mask
    if (!index)
        elementMask_ = MASK_POSITION;
}

void CustomGeometry::DefineVertex(const Vector3& position)
{
    if (vertices_.Size() < geometryIndex_)
        return;

    vertices_[geometryIndex_].Resize(vertices_[geometryIndex_].Size() + 1);
    vertices_[geometryIndex_].Back().position_ = position;
}

void CustomGeometry::DefineNormal(const Vector3& normal)
{
    if (vertices_.Size() < geometryIndex_ || vertices_[geometryIndex_].Empty())
        return;

    vertices_[geometryIndex_].Back().normal_ = normal;
    elementMask_ |= MASK_NORMAL;
}

void CustomGeometry::DefineColor(const Color& color)
{
    if (vertices_.Size() < geometryIndex_ || vertices_[geometryIndex_].Empty())
        return;

    vertices_[geometryIndex_].Back().color_ = color.ToUInt();
    elementMask_ |= MASK_COLOR;
}

void CustomGeometry::DefineTexCoord(const Vector2& texCoord)
{
    if (vertices_.Size() < geometryIndex_ || vertices_[geometryIndex_].Empty())
        return;

    vertices_[geometryIndex_].Back().texCoord_ = texCoord;
    elementMask_ |= MASK_TEXCOORD1;
}

void CustomGeometry::DefineTangent(const Vector4& tangent)
{
    if (vertices_.Size() < geometryIndex_ || vertices_[geometryIndex_].Empty())
        return;

    vertices_[geometryIndex_].Back().tangent_ = tangent;
    elementMask_ |= MASK_TANGENT;
}

void CustomGeometry::DefineGeometry(unsigned index, PrimitiveType type, unsigned numVertices, bool hasNormals, bool hasColors,
    bool hasTexCoords, bool hasTangents)
{
    if (index > geometries_.Size())
    {
        URHO3D_LOGERROR("Geometry index out of bounds");
        return;
    }

    geometryIndex_ = index;
    primitiveTypes_[index] = type;
    vertices_[index].Resize(numVertices);

    // If defining the first geometry, reset the element mask
    if (!index)
        elementMask_ = MASK_POSITION;
    if (hasNormals)
        elementMask_ |= MASK_NORMAL;
    if (hasColors)
        elementMask_ |= MASK_COLOR;
    if (hasTexCoords)
        elementMask_ |= MASK_TEXCOORD1;
    if (hasTangents)
        elementMask_ |= MASK_TANGENT;
}

void CustomGeometry::Commit()
{
    URHO3D_PROFILE("CommitCustomGeometry");

    unsigned totalVertices = 0;
    boundingBox_.Clear();

    for (unsigned i = 0; i < vertices_.Size(); ++i)
    {
        totalVertices += vertices_[i].Size();

        for (unsigned j = 0; j < vertices_[i].Size(); ++j)
            boundingBox_.Merge(vertices_[i][j].position_);
    }

    // Make sure world-space bounding box will be updated
    OnMarkedDirty(node_);

    // Resize (recreate) the vertex buffer only if necessary
    if (vertexBuffer_->GetVertexCount() != totalVertices || vertexBuffer_->GetElementMask() != elementMask_ ||
        vertexBuffer_->IsDynamic() != dynamic_)
        vertexBuffer_->SetSize(totalVertices, elementMask_, dynamic_);

    if (totalVertices)
    {
        auto* dest = (unsigned char*)vertexBuffer_->Lock(0, totalVertices, true);
        if (dest)
        {
            unsigned vertexStart = 0;

            for (unsigned i = 0; i < vertices_.Size(); ++i)
            {
                unsigned vertexCount = 0;

                for (unsigned j = 0; j < vertices_[i].Size(); ++j)
                {
                    *((Vector3*)dest) = vertices_[i][j].position_;
                    dest += sizeof(Vector3);

                    if (elementMask_ & MASK_NORMAL)
                    {
                        *((Vector3*)dest) = vertices_[i][j].normal_;
                        dest += sizeof(Vector3);
                    }
                    if (elementMask_ & MASK_COLOR)
                    {
                        *((unsigned*)dest) = vertices_[i][j].color_;
                        dest += sizeof(unsigned);
                    }
                    if (elementMask_ & MASK_TEXCOORD1)
                    {
                        *((Vector2*)dest) = vertices_[i][j].texCoord_;
                        dest += sizeof(Vector2);
                    }
                    if (elementMask_ & MASK_TANGENT)
                    {
                        *((Vector4*)dest) = vertices_[i][j].tangent_;
                        dest += sizeof(Vector4);
                    }

                    ++vertexCount;
                }

                geometries_[i]->SetVertexBuffer(0, vertexBuffer_);
                geometries_[i]->SetDrawRange(primitiveTypes_[i], 0, 0, vertexStart, vertexCount);
                vertexStart += vertexCount;
            }

            vertexBuffer_->Unlock();
        }
        else
            URHO3D_LOGERROR("Failed to lock custom geometry vertex buffer");
    }
    else
    {
        for (unsigned i = 0; i < geometries_.Size(); ++i)
        {
            geometries_[i]->SetVertexBuffer(0, vertexBuffer_);
            geometries_[i]->SetDrawRange(primitiveTypes_[i], 0, 0, 0, 0);
        }
    }

    vertexBuffer_->ClearDataLost();
}

void CustomGeometry::SetMaterial(Material* material)
{
    for (unsigned i = 0; i < batches_.Size(); ++i)
        batches_[i].material_ = material;

    MarkNetworkUpdate();
}

bool CustomGeometry::SetMaterial(unsigned index, Material* material)
{
    if (index >= batches_.Size())
    {
        URHO3D_LOGERROR("Material index out of bounds");
        return false;
    }

    batches_[index].material_ = material;
    MarkNetworkUpdate();
    return true;
}

unsigned CustomGeometry::GetNumVertices(unsigned index) const
{
    return index < vertices_.Size() ? vertices_[index].Size() : 0;
}

Material* CustomGeometry::GetMaterial(unsigned index) const
{
    return index < batches_.Size() ? batches_[index].material_ : nullptr;
}

CustomGeometryVertex* CustomGeometry::GetVertex(unsigned geometryIndex, unsigned vertexNum)
{
    return (geometryIndex < vertices_.Size() && vertexNum < vertices_[geometryIndex].Size()) ?
           &vertices_[geometryIndex][vertexNum] : nullptr;
}

void CustomGeometry::SetGeometryDataAttr(const PODVector<unsigned char>& value)
{
    if (value.Empty())
        return;

    MemoryBuffer buffer(value);

    SetNumGeometries(buffer.ReadVLE());
    elementMask_ = VertexMaskFlags(buffer.ReadUInt());

    for (unsigned i = 0; i < geometries_.Size(); ++i)
    {
        unsigned numVertices = buffer.ReadVLE();
        vertices_[i].Resize(numVertices);
        primitiveTypes_[i] = (PrimitiveType)buffer.ReadUByte();

        for (unsigned j = 0; j < numVertices; ++j)
        {
            if (elementMask_ & MASK_POSITION)
                vertices_[i][j].position_ = buffer.ReadVector3();
            if (elementMask_ & MASK_NORMAL)
                vertices_[i][j].normal_ = buffer.ReadVector3();
            if (elementMask_ & MASK_COLOR)
                vertices_[i][j].color_ = buffer.ReadUInt();
            if (elementMask_ & MASK_TEXCOORD1)
                vertices_[i][j].texCoord_ = buffer.ReadVector2();
            if (elementMask_ & MASK_TANGENT)
                vertices_[i][j].tangent_ = buffer.ReadVector4();
        }
    }

    Commit();
}

void CustomGeometry::SetMaterialsAttr(const ResourceRefList& value)
{
    auto* cache = GetSubsystem<ResourceCache>();
    for (unsigned i = 0; i < value.names_.Size(); ++i)
        SetMaterial(i, cache->GetResource<Material>(value.names_[i]));
}

PODVector<unsigned char> CustomGeometry::GetGeometryDataAttr() const
{
    VectorBuffer ret;

    ret.WriteVLE(geometries_.Size());
    ret.WriteUInt(elementMask_);

    for (unsigned i = 0; i < geometries_.Size(); ++i)
    {
        unsigned numVertices = vertices_[i].Size();
        ret.WriteVLE(numVertices);
        ret.WriteUByte(primitiveTypes_[i]);

        for (unsigned j = 0; j < numVertices; ++j)
        {
            if (elementMask_ & MASK_POSITION)
                ret.WriteVector3(vertices_[i][j].position_);
            if (elementMask_ & MASK_NORMAL)
                ret.WriteVector3(vertices_[i][j].normal_);
            if (elementMask_ & MASK_COLOR)
                ret.WriteUInt(vertices_[i][j].color_);
            if (elementMask_ & MASK_TEXCOORD1)
                ret.WriteVector2(vertices_[i][j].texCoord_);
            if (elementMask_ & MASK_TANGENT)
                ret.WriteVector4(vertices_[i][j].tangent_);
        }
    }

    return ret.GetBuffer();
}

const ResourceRefList& CustomGeometry::GetMaterialsAttr() const
{
    materialsAttr_.names_.Resize(batches_.Size());
    for (unsigned i = 0; i < batches_.Size(); ++i)
        materialsAttr_.names_[i] = GetResourceName(batches_[i].material_);

    return materialsAttr_;
}

void CustomGeometry::OnWorldBoundingBoxUpdate()
{
    worldBoundingBox_ = boundingBox_.Transformed(node_->GetWorldTransform());
}

}
=======
//
// Copyright (c) 2008-2019 the Urho3D project.
//
// Permission is hereby granted, free of charge, to any person obtaining a copy
// of this software and associated documentation files (the "Software"), to deal
// in the Software without restriction, including without limitation the rights
// to use, copy, modify, merge, publish, distribute, sublicense, and/or sell
// copies of the Software, and to permit persons to whom the Software is
// furnished to do so, subject to the following conditions:
//
// The above copyright notice and this permission notice shall be included in
// all copies or substantial portions of the Software.
//
// THE SOFTWARE IS PROVIDED "AS IS", WITHOUT WARRANTY OF ANY KIND, EXPRESS OR
// IMPLIED, INCLUDING BUT NOT LIMITED TO THE WARRANTIES OF MERCHANTABILITY,
// FITNESS FOR A PARTICULAR PURPOSE AND NONINFRINGEMENT. IN NO EVENT SHALL THE
// AUTHORS OR COPYRIGHT HOLDERS BE LIABLE FOR ANY CLAIM, DAMAGES OR OTHER
// LIABILITY, WHETHER IN AN ACTION OF CONTRACT, TORT OR OTHERWISE, ARISING FROM,
// OUT OF OR IN CONNECTION WITH THE SOFTWARE OR THE USE OR OTHER DEALINGS IN
// THE SOFTWARE.
//

#include "../Precompiled.h"

#include "../Core/Context.h"
#include "../Core/Profiler.h"
#include "../Graphics/Batch.h"
#include "../Graphics/Camera.h"
#include "../Graphics/CustomGeometry.h"
#include "../Graphics/Geometry.h"
#include "../Graphics/Material.h"
#include "../Graphics/OcclusionBuffer.h"
#include "../Graphics/OctreeQuery.h"
#include "../Graphics/VertexBuffer.h"
#include "../IO/Log.h"
#include "../IO/MemoryBuffer.h"
#include "../Resource/ResourceCache.h"
#include "../Scene/Node.h"

#include "../DebugNew.h"

namespace Urho3D
{

extern const char* GEOMETRY_CATEGORY;

CustomGeometry::CustomGeometry(Context* context) :
    Drawable(context, DRAWABLE_GEOMETRY),
    vertexBuffer_(new VertexBuffer(context)),
    elementMask_(MASK_POSITION),
    geometryIndex_(0),
    materialsAttr_(Material::GetTypeStatic()),
    dynamic_(false)
{
    vertexBuffer_->SetShadowed(true);
    SetNumGeometries(1);
}

CustomGeometry::~CustomGeometry() = default;

void CustomGeometry::RegisterObject(Context* context)
{
    context->RegisterFactory<CustomGeometry>(GEOMETRY_CATEGORY);

    URHO3D_ACCESSOR_ATTRIBUTE("Is Enabled", IsEnabled, SetEnabled, bool, true, AM_DEFAULT);
    URHO3D_ATTRIBUTE("Dynamic Vertex Buffer", bool, dynamic_, false, AM_DEFAULT);
    URHO3D_MIXED_ACCESSOR_ATTRIBUTE("Geometry Data", GetGeometryDataAttr, SetGeometryDataAttr, PODVector<unsigned char>,
        Variant::emptyBuffer, AM_FILE | AM_NOEDIT);
    URHO3D_ACCESSOR_ATTRIBUTE("Materials", GetMaterialsAttr, SetMaterialsAttr, ResourceRefList, ResourceRefList(Material::GetTypeStatic()),
        AM_DEFAULT);
    URHO3D_ATTRIBUTE("Is Occluder", bool, occluder_, false, AM_DEFAULT);
    URHO3D_ACCESSOR_ATTRIBUTE("Can Be Occluded", IsOccludee, SetOccludee, bool, true, AM_DEFAULT);
    URHO3D_ATTRIBUTE("Cast Shadows", bool, castShadows_, false, AM_DEFAULT);
    URHO3D_ACCESSOR_ATTRIBUTE("Draw Distance", GetDrawDistance, SetDrawDistance, float, 0.0f, AM_DEFAULT);
    URHO3D_ACCESSOR_ATTRIBUTE("Shadow Distance", GetShadowDistance, SetShadowDistance, float, 0.0f, AM_DEFAULT);
    URHO3D_ACCESSOR_ATTRIBUTE("LOD Bias", GetLodBias, SetLodBias, float, 1.0f, AM_DEFAULT);
    URHO3D_COPY_BASE_ATTRIBUTES(Drawable);
}

void CustomGeometry::ProcessRayQuery(const RayOctreeQuery& query, PODVector<RayQueryResult>& results)
{
    RayQueryLevel level = query.level_;

    switch (level)
    {
    case RAY_AABB:
        Drawable::ProcessRayQuery(query, results);
        break;

    case RAY_OBB:
    case RAY_TRIANGLE:
        {
            Matrix3x4 inverse(node_->GetWorldTransform().Inverse());
            Ray localRay = query.ray_.Transformed(inverse);
            float distance = localRay.HitDistance(boundingBox_);
            Vector3 normal = -query.ray_.direction_;

            if (level == RAY_TRIANGLE && distance < query.maxDistance_)
            {
                distance = M_INFINITY;

                for (unsigned i = 0; i < batches_.Size(); ++i)
                {
                    Geometry* geometry = batches_[i].geometry_;
                    if (geometry)
                    {
                        Vector3 geometryNormal;
                        float geometryDistance = geometry->GetHitDistance(localRay, &geometryNormal);
                        if (geometryDistance < query.maxDistance_ && geometryDistance < distance)
                        {
                            distance = geometryDistance;
                            normal = (node_->GetWorldTransform() * Vector4(geometryNormal, 0.0f)).Normalized();
                        }
                    }
                }
            }

            if (distance < query.maxDistance_)
            {
                RayQueryResult result;
                result.position_ = query.ray_.origin_ + distance * query.ray_.direction_;
                result.normal_ = normal;
                result.distance_ = distance;
                result.drawable_ = this;
                result.node_ = node_;
                result.subObject_ = M_MAX_UNSIGNED;
                results.Push(result);
            }
        }
        break;

    case RAY_TRIANGLE_UV:
        URHO3D_LOGWARNING("RAY_TRIANGLE_UV query level is not supported for CustomGeometry component");
        break;
    }
}

Geometry* CustomGeometry::GetLodGeometry(unsigned batchIndex, unsigned level)
{
    return batchIndex < geometries_.Size() ? geometries_[batchIndex] : nullptr;
}

unsigned CustomGeometry::GetNumOccluderTriangles()
{
    unsigned triangles = 0;

    for (unsigned i = 0; i < batches_.Size(); ++i)
    {
        Geometry* geometry = GetLodGeometry(i, 0);
        if (!geometry)
            continue;

        // Check that the material is suitable for occlusion (default material always is)
        Material* mat = batches_[i].material_;
        if (mat && !mat->GetOcclusion())
            continue;

        triangles += geometry->GetVertexCount() / 3;
    }

    return triangles;
}

bool CustomGeometry::DrawOcclusion(OcclusionBuffer* buffer)
{
    bool success = true;

    for (unsigned i = 0; i < batches_.Size(); ++i)
    {
        Geometry* geometry = GetLodGeometry(i, 0);
        if (!geometry)
            continue;

        // Check that the material is suitable for occlusion (default material always is) and set culling mode
        Material* material = batches_[i].material_;
        if (material)
        {
            if (!material->GetOcclusion())
                continue;
            buffer->SetCullMode(material->GetCullMode());
        }
        else
            buffer->SetCullMode(CULL_CCW);

        const unsigned char* vertexData;
        unsigned vertexSize;
        const unsigned char* indexData;
        unsigned indexSize;
        const PODVector<VertexElement>* elements;

        geometry->GetRawData(vertexData, vertexSize, indexData, indexSize, elements);
        // Check for valid geometry data
        if (!vertexData || !elements || VertexBuffer::GetElementOffset(*elements, TYPE_VECTOR3, SEM_POSITION) != 0)
            continue;

        // Draw and check for running out of triangles
        success = buffer->AddTriangles(node_->GetWorldTransform(), vertexData, vertexSize, geometry->GetVertexStart(),
            geometry->GetVertexCount());

        if (!success)
            break;
    }

    return success;
}

void CustomGeometry::Clear()
{
    elementMask_ = MASK_POSITION;
    batches_.Clear();
    geometries_.Clear();
    primitiveTypes_.Clear();
    vertices_.Clear();
}

void CustomGeometry::SetNumGeometries(unsigned num)
{
    batches_.Resize(num);
    geometries_.Resize(num);
    primitiveTypes_.Resize(num);
    vertices_.Resize(num);

    for (unsigned i = 0; i < geometries_.Size(); ++i)
    {
        if (!geometries_[i])
            geometries_[i] = new Geometry(context_);

        batches_[i].geometry_ = geometries_[i];
    }
}

void CustomGeometry::SetDynamic(bool enable)
{
    dynamic_ = enable;

    MarkNetworkUpdate();
}

void CustomGeometry::BeginGeometry(unsigned index, PrimitiveType type)
{
    if (index > geometries_.Size())
    {
        URHO3D_LOGERROR("Geometry index out of bounds");
        return;
    }

    geometryIndex_ = index;
    primitiveTypes_[index] = type;
    vertices_[index].Clear();

    // If beginning the first geometry, reset the element mask
    if (!index)
        elementMask_ = MASK_POSITION;
}

void CustomGeometry::DefineVertex(const Vector3& position)
{
    if (vertices_.Size() < geometryIndex_)
        return;

    vertices_[geometryIndex_].Resize(vertices_[geometryIndex_].Size() + 1);
    vertices_[geometryIndex_].Back().position_ = position;
}

void CustomGeometry::DefineNormal(const Vector3& normal)
{
    if (vertices_.Size() < geometryIndex_ || vertices_[geometryIndex_].Empty())
        return;

    vertices_[geometryIndex_].Back().normal_ = normal;
    elementMask_ |= MASK_NORMAL;
}

void CustomGeometry::DefineColor(const Color& color)
{
    if (vertices_.Size() < geometryIndex_ || vertices_[geometryIndex_].Empty())
        return;

    vertices_[geometryIndex_].Back().color_ = color.ToUInt();
    elementMask_ |= MASK_COLOR;
}

void CustomGeometry::DefineTexCoord(const Vector2& texCoord)
{
    if (vertices_.Size() < geometryIndex_ || vertices_[geometryIndex_].Empty())
        return;

    vertices_[geometryIndex_].Back().texCoord_ = texCoord;
    elementMask_ |= MASK_TEXCOORD1;
}

void CustomGeometry::DefineTangent(const Vector4& tangent)
{
    if (vertices_.Size() < geometryIndex_ || vertices_[geometryIndex_].Empty())
        return;

    vertices_[geometryIndex_].Back().tangent_ = tangent;
    elementMask_ |= MASK_TANGENT;
}

void CustomGeometry::DefineGeometry(unsigned index, PrimitiveType type, unsigned numVertices, bool hasNormals, bool hasColors,
    bool hasTexCoords, bool hasTangents)
{
    if (index > geometries_.Size())
    {
        URHO3D_LOGERROR("Geometry index out of bounds");
        return;
    }

    geometryIndex_ = index;
    primitiveTypes_[index] = type;
    vertices_[index].Resize(numVertices);

    // If defining the first geometry, reset the element mask
    if (!index)
        elementMask_ = MASK_POSITION;
    if (hasNormals)
        elementMask_ |= MASK_NORMAL;
    if (hasColors)
        elementMask_ |= MASK_COLOR;
    if (hasTexCoords)
        elementMask_ |= MASK_TEXCOORD1;
    if (hasTangents)
        elementMask_ |= MASK_TANGENT;
}

void CustomGeometry::Commit()
{
    URHO3D_PROFILE(CommitCustomGeometry);

    unsigned totalVertices = 0;
    boundingBox_.Clear();

    for (unsigned i = 0; i < vertices_.Size(); ++i)
    {
        totalVertices += vertices_[i].Size();

        for (unsigned j = 0; j < vertices_[i].Size(); ++j)
            boundingBox_.Merge(vertices_[i][j].position_);
    }

    // Make sure world-space bounding box will be updated
    OnMarkedDirty(node_);

    // Resize (recreate) the vertex buffer only if necessary
    if (vertexBuffer_->GetVertexCount() != totalVertices || vertexBuffer_->GetElementMask() != elementMask_ ||
        vertexBuffer_->IsDynamic() != dynamic_)
        vertexBuffer_->SetSize(totalVertices, elementMask_, dynamic_);

    if (totalVertices)
    {
        auto* dest = (unsigned char*)vertexBuffer_->Lock(0, totalVertices, true);
        if (dest)
        {
            unsigned vertexStart = 0;

            for (unsigned i = 0; i < vertices_.Size(); ++i)
            {
                unsigned vertexCount = 0;

                for (unsigned j = 0; j < vertices_[i].Size(); ++j)
                {
                    *((Vector3*)dest) = vertices_[i][j].position_;
                    dest += sizeof(Vector3);

                    if (elementMask_ & MASK_NORMAL)
                    {
                        *((Vector3*)dest) = vertices_[i][j].normal_;
                        dest += sizeof(Vector3);
                    }
                    if (elementMask_ & MASK_COLOR)
                    {
                        *((unsigned*)dest) = vertices_[i][j].color_;
                        dest += sizeof(unsigned);
                    }
                    if (elementMask_ & MASK_TEXCOORD1)
                    {
                        *((Vector2*)dest) = vertices_[i][j].texCoord_;
                        dest += sizeof(Vector2);
                    }
                    if (elementMask_ & MASK_TANGENT)
                    {
                        *((Vector4*)dest) = vertices_[i][j].tangent_;
                        dest += sizeof(Vector4);
                    }

                    ++vertexCount;
                }

                geometries_[i]->SetVertexBuffer(0, vertexBuffer_);
                geometries_[i]->SetDrawRange(primitiveTypes_[i], 0, 0, vertexStart, vertexCount);
                vertexStart += vertexCount;
            }

            vertexBuffer_->Unlock();
        }
        else
            URHO3D_LOGERROR("Failed to lock custom geometry vertex buffer");
    }
    else
    {
        for (unsigned i = 0; i < geometries_.Size(); ++i)
        {
            geometries_[i]->SetVertexBuffer(0, vertexBuffer_);
            geometries_[i]->SetDrawRange(primitiveTypes_[i], 0, 0, 0, 0);
        }
    }

    vertexBuffer_->ClearDataLost();
}

void CustomGeometry::SetMaterial(Material* material)
{
    for (unsigned i = 0; i < batches_.Size(); ++i)
        batches_[i].material_ = material;

    MarkNetworkUpdate();
}

bool CustomGeometry::SetMaterial(unsigned index, Material* material)
{
    if (index >= batches_.Size())
    {
        URHO3D_LOGERROR("Material index out of bounds");
        return false;
    }

    batches_[index].material_ = material;
    MarkNetworkUpdate();
    return true;
}

unsigned CustomGeometry::GetNumVertices(unsigned index) const
{
    return index < vertices_.Size() ? vertices_[index].Size() : 0;
}

Material* CustomGeometry::GetMaterial(unsigned index) const
{
    return index < batches_.Size() ? batches_[index].material_ : nullptr;
}

CustomGeometryVertex* CustomGeometry::GetVertex(unsigned geometryIndex, unsigned vertexNum)
{
    return (geometryIndex < vertices_.Size() && vertexNum < vertices_[geometryIndex].Size()) ?
           &vertices_[geometryIndex][vertexNum] : nullptr;
}

void CustomGeometry::SetGeometryDataAttr(const PODVector<unsigned char>& value)
{
    if (value.Empty())
        return;

    MemoryBuffer buffer(value);

    SetNumGeometries(buffer.ReadVLE());
    elementMask_ = VertexMaskFlags(buffer.ReadUInt());

    for (unsigned i = 0; i < geometries_.Size(); ++i)
    {
        unsigned numVertices = buffer.ReadVLE();
        vertices_[i].Resize(numVertices);
        primitiveTypes_[i] = (PrimitiveType)buffer.ReadUByte();

        for (unsigned j = 0; j < numVertices; ++j)
        {
            if (elementMask_ & MASK_POSITION)
                vertices_[i][j].position_ = buffer.ReadVector3();
            if (elementMask_ & MASK_NORMAL)
                vertices_[i][j].normal_ = buffer.ReadVector3();
            if (elementMask_ & MASK_COLOR)
                vertices_[i][j].color_ = buffer.ReadUInt();
            if (elementMask_ & MASK_TEXCOORD1)
                vertices_[i][j].texCoord_ = buffer.ReadVector2();
            if (elementMask_ & MASK_TANGENT)
                vertices_[i][j].tangent_ = buffer.ReadVector4();
        }
    }

    Commit();
}

void CustomGeometry::SetMaterialsAttr(const ResourceRefList& value)
{
    auto* cache = GetSubsystem<ResourceCache>();
    for (unsigned i = 0; i < value.names_.Size(); ++i)
        SetMaterial(i, cache->GetResource<Material>(value.names_[i]));
}

PODVector<unsigned char> CustomGeometry::GetGeometryDataAttr() const
{
    VectorBuffer ret;

    ret.WriteVLE(geometries_.Size());
    ret.WriteUInt(elementMask_);

    for (unsigned i = 0; i < geometries_.Size(); ++i)
    {
        unsigned numVertices = vertices_[i].Size();
        ret.WriteVLE(numVertices);
        ret.WriteUByte(primitiveTypes_[i]);

        for (unsigned j = 0; j < numVertices; ++j)
        {
            if (elementMask_ & MASK_POSITION)
                ret.WriteVector3(vertices_[i][j].position_);
            if (elementMask_ & MASK_NORMAL)
                ret.WriteVector3(vertices_[i][j].normal_);
            if (elementMask_ & MASK_COLOR)
                ret.WriteUInt(vertices_[i][j].color_);
            if (elementMask_ & MASK_TEXCOORD1)
                ret.WriteVector2(vertices_[i][j].texCoord_);
            if (elementMask_ & MASK_TANGENT)
                ret.WriteVector4(vertices_[i][j].tangent_);
        }
    }

    return ret.GetBuffer();
}

const ResourceRefList& CustomGeometry::GetMaterialsAttr() const
{
    materialsAttr_.names_.Resize(batches_.Size());
    for (unsigned i = 0; i < batches_.Size(); ++i)
        materialsAttr_.names_[i] = GetResourceName(batches_[i].material_);

    return materialsAttr_;
}

void CustomGeometry::OnWorldBoundingBoxUpdate()
{
    worldBoundingBox_ = boundingBox_.Transformed(node_->GetWorldTransform());
}

}
>>>>>>> a476f0c4
<|MERGE_RESOLUTION|>--- conflicted
+++ resolved
@@ -1,540 +1,3 @@
-<<<<<<< HEAD
-//
-// Copyright (c) 2008-2018 the Urho3D project.
-//
-// Permission is hereby granted, free of charge, to any person obtaining a copy
-// of this software and associated documentation files (the "Software"), to deal
-// in the Software without restriction, including without limitation the rights
-// to use, copy, modify, merge, publish, distribute, sublicense, and/or sell
-// copies of the Software, and to permit persons to whom the Software is
-// furnished to do so, subject to the following conditions:
-//
-// The above copyright notice and this permission notice shall be included in
-// all copies or substantial portions of the Software.
-//
-// THE SOFTWARE IS PROVIDED "AS IS", WITHOUT WARRANTY OF ANY KIND, EXPRESS OR
-// IMPLIED, INCLUDING BUT NOT LIMITED TO THE WARRANTIES OF MERCHANTABILITY,
-// FITNESS FOR A PARTICULAR PURPOSE AND NONINFRINGEMENT. IN NO EVENT SHALL THE
-// AUTHORS OR COPYRIGHT HOLDERS BE LIABLE FOR ANY CLAIM, DAMAGES OR OTHER
-// LIABILITY, WHETHER IN AN ACTION OF CONTRACT, TORT OR OTHERWISE, ARISING FROM,
-// OUT OF OR IN CONNECTION WITH THE SOFTWARE OR THE USE OR OTHER DEALINGS IN
-// THE SOFTWARE.
-//
-
-#include "../Precompiled.h"
-
-#include "../Core/Context.h"
-#include "../Core/Profiler.h"
-#include "../Graphics/Batch.h"
-#include "../Graphics/Camera.h"
-#include "../Graphics/CustomGeometry.h"
-#include "../Graphics/Geometry.h"
-#include "../Graphics/Material.h"
-#include "../Graphics/OcclusionBuffer.h"
-#include "../Graphics/OctreeQuery.h"
-#include "../Graphics/VertexBuffer.h"
-#include "../IO/Log.h"
-#include "../IO/MemoryBuffer.h"
-#include "../Resource/ResourceCache.h"
-#include "../Scene/Node.h"
-
-#include "../DebugNew.h"
-
-namespace Urho3D
-{
-
-extern const char* GEOMETRY_CATEGORY;
-
-CustomGeometry::CustomGeometry(Context* context) :
-    Drawable(context, DRAWABLE_GEOMETRY),
-    vertexBuffer_(context->CreateObject<VertexBuffer>()),
-    elementMask_(MASK_POSITION),
-    geometryIndex_(0),
-    materialsAttr_(Material::GetTypeStatic()),
-    dynamic_(false)
-{
-    vertexBuffer_->SetShadowed(true);
-    SetNumGeometries(1);
-}
-
-CustomGeometry::~CustomGeometry() = default;
-
-void CustomGeometry::RegisterObject(Context* context)
-{
-    context->RegisterFactory<CustomGeometry>(GEOMETRY_CATEGORY);
-
-    URHO3D_ACCESSOR_ATTRIBUTE("Is Enabled", IsEnabled, SetEnabled, bool, true, AM_DEFAULT);
-    URHO3D_ATTRIBUTE("Dynamic Vertex Buffer", bool, dynamic_, false, AM_DEFAULT);
-    URHO3D_MIXED_ACCESSOR_ATTRIBUTE("Geometry Data", GetGeometryDataAttr, SetGeometryDataAttr, PODVector<unsigned char>,
-        Variant::emptyBuffer, AM_FILE | AM_NOEDIT);
-    URHO3D_ACCESSOR_ATTRIBUTE("Materials", GetMaterialsAttr, SetMaterialsAttr, ResourceRefList, ResourceRefList(Material::GetTypeStatic()),
-        AM_DEFAULT);
-    URHO3D_ATTRIBUTE("Is Occluder", bool, occluder_, false, AM_DEFAULT);
-    URHO3D_ACCESSOR_ATTRIBUTE("Can Be Occluded", IsOccludee, SetOccludee, bool, true, AM_DEFAULT);
-    URHO3D_ATTRIBUTE("Cast Shadows", bool, castShadows_, false, AM_DEFAULT);
-    URHO3D_ACCESSOR_ATTRIBUTE("Draw Distance", GetDrawDistance, SetDrawDistance, float, 0.0f, AM_DEFAULT);
-    URHO3D_ACCESSOR_ATTRIBUTE("Shadow Distance", GetShadowDistance, SetShadowDistance, float, 0.0f, AM_DEFAULT);
-    URHO3D_ACCESSOR_ATTRIBUTE("LOD Bias", GetLodBias, SetLodBias, float, 1.0f, AM_DEFAULT);
-    URHO3D_COPY_BASE_ATTRIBUTES(Drawable);
-}
-
-void CustomGeometry::ProcessRayQuery(const RayOctreeQuery& query, PODVector<RayQueryResult>& results)
-{
-    RayQueryLevel level = query.level_;
-
-    switch (level)
-    {
-    case RAY_AABB:
-        Drawable::ProcessRayQuery(query, results);
-        break;
-
-    case RAY_OBB:
-    case RAY_TRIANGLE:
-        {
-            Matrix3x4 inverse(node_->GetWorldTransform().Inverse());
-            Ray localRay = query.ray_.Transformed(inverse);
-            float distance = localRay.HitDistance(boundingBox_);
-            Vector3 normal = -query.ray_.direction_;
-
-            if (level == RAY_TRIANGLE && distance < query.maxDistance_)
-            {
-                distance = M_INFINITY;
-
-                for (unsigned i = 0; i < batches_.Size(); ++i)
-                {
-                    Geometry* geometry = batches_[i].geometry_;
-                    if (geometry)
-                    {
-                        Vector3 geometryNormal;
-                        float geometryDistance = geometry->GetHitDistance(localRay, &geometryNormal);
-                        if (geometryDistance < query.maxDistance_ && geometryDistance < distance)
-                        {
-                            distance = geometryDistance;
-                            normal = (node_->GetWorldTransform() * Vector4(geometryNormal, 0.0f)).Normalized();
-                        }
-                    }
-                }
-            }
-
-            if (distance < query.maxDistance_)
-            {
-                RayQueryResult result;
-                result.position_ = query.ray_.origin_ + distance * query.ray_.direction_;
-                result.normal_ = normal;
-                result.distance_ = distance;
-                result.drawable_ = this;
-                result.node_ = node_;
-                result.subObject_ = M_MAX_UNSIGNED;
-                results.Push(result);
-            }
-        }
-        break;
-
-    case RAY_TRIANGLE_UV:
-        URHO3D_LOGWARNING("RAY_TRIANGLE_UV query level is not supported for CustomGeometry component");
-        break;
-    }
-}
-
-Geometry* CustomGeometry::GetLodGeometry(unsigned batchIndex, unsigned level)
-{
-    return batchIndex < geometries_.Size() ? geometries_[batchIndex] : nullptr;
-}
-
-unsigned CustomGeometry::GetNumOccluderTriangles()
-{
-    unsigned triangles = 0;
-
-    for (unsigned i = 0; i < batches_.Size(); ++i)
-    {
-        Geometry* geometry = GetLodGeometry(i, 0);
-        if (!geometry)
-            continue;
-
-        // Check that the material is suitable for occlusion (default material always is)
-        Material* mat = batches_[i].material_;
-        if (mat && !mat->GetOcclusion())
-            continue;
-
-        triangles += geometry->GetVertexCount() / 3;
-    }
-
-    return triangles;
-}
-
-bool CustomGeometry::DrawOcclusion(OcclusionBuffer* buffer)
-{
-    bool success = true;
-
-    for (unsigned i = 0; i < batches_.Size(); ++i)
-    {
-        Geometry* geometry = GetLodGeometry(i, 0);
-        if (!geometry)
-            continue;
-
-        // Check that the material is suitable for occlusion (default material always is) and set culling mode
-        Material* material = batches_[i].material_;
-        if (material)
-        {
-            if (!material->GetOcclusion())
-                continue;
-            buffer->SetCullMode(material->GetCullMode());
-        }
-        else
-            buffer->SetCullMode(CULL_CCW);
-
-        const unsigned char* vertexData;
-        unsigned vertexSize;
-        const unsigned char* indexData;
-        unsigned indexSize;
-        const PODVector<VertexElement>* elements;
-
-        geometry->GetRawData(vertexData, vertexSize, indexData, indexSize, elements);
-        // Check for valid geometry data
-        if (!vertexData || !elements || VertexBuffer::GetElementOffset(*elements, TYPE_VECTOR3, SEM_POSITION) != 0)
-            continue;
-
-        // Draw and check for running out of triangles
-        success = buffer->AddTriangles(node_->GetWorldTransform(), vertexData, vertexSize, geometry->GetVertexStart(),
-            geometry->GetVertexCount());
-
-        if (!success)
-            break;
-    }
-
-    return success;
-}
-
-void CustomGeometry::Clear()
-{
-    elementMask_ = MASK_POSITION;
-    batches_.Clear();
-    geometries_.Clear();
-    primitiveTypes_.Clear();
-    vertices_.Clear();
-}
-
-void CustomGeometry::SetNumGeometries(unsigned num)
-{
-    batches_.Resize(num);
-    geometries_.Resize(num);
-    primitiveTypes_.Resize(num);
-    vertices_.Resize(num);
-
-    for (unsigned i = 0; i < geometries_.Size(); ++i)
-    {
-        if (!geometries_[i])
-            geometries_[i] = context_->CreateObject<Geometry>();
-
-        batches_[i].geometry_ = geometries_[i];
-    }
-}
-
-void CustomGeometry::SetDynamic(bool enable)
-{
-    dynamic_ = enable;
-
-    MarkNetworkUpdate();
-}
-
-void CustomGeometry::BeginGeometry(unsigned index, PrimitiveType type)
-{
-    if (index > geometries_.Size())
-    {
-        URHO3D_LOGERROR("Geometry index out of bounds");
-        return;
-    }
-
-    geometryIndex_ = index;
-    primitiveTypes_[index] = type;
-    vertices_[index].Clear();
-
-    // If beginning the first geometry, reset the element mask
-    if (!index)
-        elementMask_ = MASK_POSITION;
-}
-
-void CustomGeometry::DefineVertex(const Vector3& position)
-{
-    if (vertices_.Size() < geometryIndex_)
-        return;
-
-    vertices_[geometryIndex_].Resize(vertices_[geometryIndex_].Size() + 1);
-    vertices_[geometryIndex_].Back().position_ = position;
-}
-
-void CustomGeometry::DefineNormal(const Vector3& normal)
-{
-    if (vertices_.Size() < geometryIndex_ || vertices_[geometryIndex_].Empty())
-        return;
-
-    vertices_[geometryIndex_].Back().normal_ = normal;
-    elementMask_ |= MASK_NORMAL;
-}
-
-void CustomGeometry::DefineColor(const Color& color)
-{
-    if (vertices_.Size() < geometryIndex_ || vertices_[geometryIndex_].Empty())
-        return;
-
-    vertices_[geometryIndex_].Back().color_ = color.ToUInt();
-    elementMask_ |= MASK_COLOR;
-}
-
-void CustomGeometry::DefineTexCoord(const Vector2& texCoord)
-{
-    if (vertices_.Size() < geometryIndex_ || vertices_[geometryIndex_].Empty())
-        return;
-
-    vertices_[geometryIndex_].Back().texCoord_ = texCoord;
-    elementMask_ |= MASK_TEXCOORD1;
-}
-
-void CustomGeometry::DefineTangent(const Vector4& tangent)
-{
-    if (vertices_.Size() < geometryIndex_ || vertices_[geometryIndex_].Empty())
-        return;
-
-    vertices_[geometryIndex_].Back().tangent_ = tangent;
-    elementMask_ |= MASK_TANGENT;
-}
-
-void CustomGeometry::DefineGeometry(unsigned index, PrimitiveType type, unsigned numVertices, bool hasNormals, bool hasColors,
-    bool hasTexCoords, bool hasTangents)
-{
-    if (index > geometries_.Size())
-    {
-        URHO3D_LOGERROR("Geometry index out of bounds");
-        return;
-    }
-
-    geometryIndex_ = index;
-    primitiveTypes_[index] = type;
-    vertices_[index].Resize(numVertices);
-
-    // If defining the first geometry, reset the element mask
-    if (!index)
-        elementMask_ = MASK_POSITION;
-    if (hasNormals)
-        elementMask_ |= MASK_NORMAL;
-    if (hasColors)
-        elementMask_ |= MASK_COLOR;
-    if (hasTexCoords)
-        elementMask_ |= MASK_TEXCOORD1;
-    if (hasTangents)
-        elementMask_ |= MASK_TANGENT;
-}
-
-void CustomGeometry::Commit()
-{
-    URHO3D_PROFILE("CommitCustomGeometry");
-
-    unsigned totalVertices = 0;
-    boundingBox_.Clear();
-
-    for (unsigned i = 0; i < vertices_.Size(); ++i)
-    {
-        totalVertices += vertices_[i].Size();
-
-        for (unsigned j = 0; j < vertices_[i].Size(); ++j)
-            boundingBox_.Merge(vertices_[i][j].position_);
-    }
-
-    // Make sure world-space bounding box will be updated
-    OnMarkedDirty(node_);
-
-    // Resize (recreate) the vertex buffer only if necessary
-    if (vertexBuffer_->GetVertexCount() != totalVertices || vertexBuffer_->GetElementMask() != elementMask_ ||
-        vertexBuffer_->IsDynamic() != dynamic_)
-        vertexBuffer_->SetSize(totalVertices, elementMask_, dynamic_);
-
-    if (totalVertices)
-    {
-        auto* dest = (unsigned char*)vertexBuffer_->Lock(0, totalVertices, true);
-        if (dest)
-        {
-            unsigned vertexStart = 0;
-
-            for (unsigned i = 0; i < vertices_.Size(); ++i)
-            {
-                unsigned vertexCount = 0;
-
-                for (unsigned j = 0; j < vertices_[i].Size(); ++j)
-                {
-                    *((Vector3*)dest) = vertices_[i][j].position_;
-                    dest += sizeof(Vector3);
-
-                    if (elementMask_ & MASK_NORMAL)
-                    {
-                        *((Vector3*)dest) = vertices_[i][j].normal_;
-                        dest += sizeof(Vector3);
-                    }
-                    if (elementMask_ & MASK_COLOR)
-                    {
-                        *((unsigned*)dest) = vertices_[i][j].color_;
-                        dest += sizeof(unsigned);
-                    }
-                    if (elementMask_ & MASK_TEXCOORD1)
-                    {
-                        *((Vector2*)dest) = vertices_[i][j].texCoord_;
-                        dest += sizeof(Vector2);
-                    }
-                    if (elementMask_ & MASK_TANGENT)
-                    {
-                        *((Vector4*)dest) = vertices_[i][j].tangent_;
-                        dest += sizeof(Vector4);
-                    }
-
-                    ++vertexCount;
-                }
-
-                geometries_[i]->SetVertexBuffer(0, vertexBuffer_);
-                geometries_[i]->SetDrawRange(primitiveTypes_[i], 0, 0, vertexStart, vertexCount);
-                vertexStart += vertexCount;
-            }
-
-            vertexBuffer_->Unlock();
-        }
-        else
-            URHO3D_LOGERROR("Failed to lock custom geometry vertex buffer");
-    }
-    else
-    {
-        for (unsigned i = 0; i < geometries_.Size(); ++i)
-        {
-            geometries_[i]->SetVertexBuffer(0, vertexBuffer_);
-            geometries_[i]->SetDrawRange(primitiveTypes_[i], 0, 0, 0, 0);
-        }
-    }
-
-    vertexBuffer_->ClearDataLost();
-}
-
-void CustomGeometry::SetMaterial(Material* material)
-{
-    for (unsigned i = 0; i < batches_.Size(); ++i)
-        batches_[i].material_ = material;
-
-    MarkNetworkUpdate();
-}
-
-bool CustomGeometry::SetMaterial(unsigned index, Material* material)
-{
-    if (index >= batches_.Size())
-    {
-        URHO3D_LOGERROR("Material index out of bounds");
-        return false;
-    }
-
-    batches_[index].material_ = material;
-    MarkNetworkUpdate();
-    return true;
-}
-
-unsigned CustomGeometry::GetNumVertices(unsigned index) const
-{
-    return index < vertices_.Size() ? vertices_[index].Size() : 0;
-}
-
-Material* CustomGeometry::GetMaterial(unsigned index) const
-{
-    return index < batches_.Size() ? batches_[index].material_ : nullptr;
-}
-
-CustomGeometryVertex* CustomGeometry::GetVertex(unsigned geometryIndex, unsigned vertexNum)
-{
-    return (geometryIndex < vertices_.Size() && vertexNum < vertices_[geometryIndex].Size()) ?
-           &vertices_[geometryIndex][vertexNum] : nullptr;
-}
-
-void CustomGeometry::SetGeometryDataAttr(const PODVector<unsigned char>& value)
-{
-    if (value.Empty())
-        return;
-
-    MemoryBuffer buffer(value);
-
-    SetNumGeometries(buffer.ReadVLE());
-    elementMask_ = VertexMaskFlags(buffer.ReadUInt());
-
-    for (unsigned i = 0; i < geometries_.Size(); ++i)
-    {
-        unsigned numVertices = buffer.ReadVLE();
-        vertices_[i].Resize(numVertices);
-        primitiveTypes_[i] = (PrimitiveType)buffer.ReadUByte();
-
-        for (unsigned j = 0; j < numVertices; ++j)
-        {
-            if (elementMask_ & MASK_POSITION)
-                vertices_[i][j].position_ = buffer.ReadVector3();
-            if (elementMask_ & MASK_NORMAL)
-                vertices_[i][j].normal_ = buffer.ReadVector3();
-            if (elementMask_ & MASK_COLOR)
-                vertices_[i][j].color_ = buffer.ReadUInt();
-            if (elementMask_ & MASK_TEXCOORD1)
-                vertices_[i][j].texCoord_ = buffer.ReadVector2();
-            if (elementMask_ & MASK_TANGENT)
-                vertices_[i][j].tangent_ = buffer.ReadVector4();
-        }
-    }
-
-    Commit();
-}
-
-void CustomGeometry::SetMaterialsAttr(const ResourceRefList& value)
-{
-    auto* cache = GetSubsystem<ResourceCache>();
-    for (unsigned i = 0; i < value.names_.Size(); ++i)
-        SetMaterial(i, cache->GetResource<Material>(value.names_[i]));
-}
-
-PODVector<unsigned char> CustomGeometry::GetGeometryDataAttr() const
-{
-    VectorBuffer ret;
-
-    ret.WriteVLE(geometries_.Size());
-    ret.WriteUInt(elementMask_);
-
-    for (unsigned i = 0; i < geometries_.Size(); ++i)
-    {
-        unsigned numVertices = vertices_[i].Size();
-        ret.WriteVLE(numVertices);
-        ret.WriteUByte(primitiveTypes_[i]);
-
-        for (unsigned j = 0; j < numVertices; ++j)
-        {
-            if (elementMask_ & MASK_POSITION)
-                ret.WriteVector3(vertices_[i][j].position_);
-            if (elementMask_ & MASK_NORMAL)
-                ret.WriteVector3(vertices_[i][j].normal_);
-            if (elementMask_ & MASK_COLOR)
-                ret.WriteUInt(vertices_[i][j].color_);
-            if (elementMask_ & MASK_TEXCOORD1)
-                ret.WriteVector2(vertices_[i][j].texCoord_);
-            if (elementMask_ & MASK_TANGENT)
-                ret.WriteVector4(vertices_[i][j].tangent_);
-        }
-    }
-
-    return ret.GetBuffer();
-}
-
-const ResourceRefList& CustomGeometry::GetMaterialsAttr() const
-{
-    materialsAttr_.names_.Resize(batches_.Size());
-    for (unsigned i = 0; i < batches_.Size(); ++i)
-        materialsAttr_.names_[i] = GetResourceName(batches_[i].material_);
-
-    return materialsAttr_;
-}
-
-void CustomGeometry::OnWorldBoundingBoxUpdate()
-{
-    worldBoundingBox_ = boundingBox_.Transformed(node_->GetWorldTransform());
-}
-
-}
-=======
 //
 // Copyright (c) 2008-2019 the Urho3D project.
 //
@@ -583,7 +46,7 @@
 
 CustomGeometry::CustomGeometry(Context* context) :
     Drawable(context, DRAWABLE_GEOMETRY),
-    vertexBuffer_(new VertexBuffer(context)),
+    vertexBuffer_(context->CreateObject<VertexBuffer>()),
     elementMask_(MASK_POSITION),
     geometryIndex_(0),
     materialsAttr_(Material::GetTypeStatic()),
@@ -760,7 +223,7 @@
     for (unsigned i = 0; i < geometries_.Size(); ++i)
     {
         if (!geometries_[i])
-            geometries_[i] = new Geometry(context_);
+            geometries_[i] = context_->CreateObject<Geometry>();
 
         batches_[i].geometry_ = geometries_[i];
     }
@@ -863,7 +326,7 @@
 
 void CustomGeometry::Commit()
 {
-    URHO3D_PROFILE(CommitCustomGeometry);
+    URHO3D_PROFILE("CommitCustomGeometry");
 
     unsigned totalVertices = 0;
     boundingBox_.Clear();
@@ -1069,5 +532,4 @@
     worldBoundingBox_ = boundingBox_.Transformed(node_->GetWorldTransform());
 }
 
-}
->>>>>>> a476f0c4
+}