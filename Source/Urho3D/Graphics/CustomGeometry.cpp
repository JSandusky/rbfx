<<<<<<< HEAD
//
// Copyright (c) 2008-2019 the Urho3D project.
//
// Permission is hereby granted, free of charge, to any person obtaining a copy
// of this software and associated documentation files (the "Software"), to deal
// in the Software without restriction, including without limitation the rights
// to use, copy, modify, merge, publish, distribute, sublicense, and/or sell
// copies of the Software, and to permit persons to whom the Software is
// furnished to do so, subject to the following conditions:
//
// The above copyright notice and this permission notice shall be included in
// all copies or substantial portions of the Software.
//
// THE SOFTWARE IS PROVIDED "AS IS", WITHOUT WARRANTY OF ANY KIND, EXPRESS OR
// IMPLIED, INCLUDING BUT NOT LIMITED TO THE WARRANTIES OF MERCHANTABILITY,
// FITNESS FOR A PARTICULAR PURPOSE AND NONINFRINGEMENT. IN NO EVENT SHALL THE
// AUTHORS OR COPYRIGHT HOLDERS BE LIABLE FOR ANY CLAIM, DAMAGES OR OTHER
// LIABILITY, WHETHER IN AN ACTION OF CONTRACT, TORT OR OTHERWISE, ARISING FROM,
// OUT OF OR IN CONNECTION WITH THE SOFTWARE OR THE USE OR OTHER DEALINGS IN
// THE SOFTWARE.
//

#include "../Precompiled.h"

#include "../Core/Context.h"
#include "../Core/Profiler.h"
#include "../Graphics/Batch.h"
#include "../Graphics/Camera.h"
#include "../Graphics/CustomGeometry.h"
#include "../Graphics/Geometry.h"
#include "../Graphics/Material.h"
#include "../Graphics/OcclusionBuffer.h"
#include "../Graphics/OctreeQuery.h"
#include "../Graphics/VertexBuffer.h"
#include "../IO/Log.h"
#include "../IO/MemoryBuffer.h"
#include "../Resource/ResourceCache.h"
#include "../Scene/Node.h"

#include "../DebugNew.h"

namespace Urho3D
{

extern const char* GEOMETRY_CATEGORY;

CustomGeometry::CustomGeometry(Context* context) :
    Drawable(context, DRAWABLE_GEOMETRY),
    vertexBuffer_(context->CreateObject<VertexBuffer>()),
    elementMask_(MASK_POSITION),
    geometryIndex_(0),
    materialsAttr_(Material::GetTypeStatic()),
    dynamic_(false)
{
    vertexBuffer_->SetShadowed(true);
    SetNumGeometries(1);
}

CustomGeometry::~CustomGeometry() = default;

void CustomGeometry::RegisterObject(Context* context)
{
    context->RegisterFactory<CustomGeometry>(GEOMETRY_CATEGORY);

    URHO3D_ACCESSOR_ATTRIBUTE("Is Enabled", IsEnabled, SetEnabled, bool, true, AM_DEFAULT);
    URHO3D_ATTRIBUTE("Dynamic Vertex Buffer", bool, dynamic_, false, AM_DEFAULT);
    URHO3D_MIXED_ACCESSOR_ATTRIBUTE("Geometry Data", GetGeometryDataAttr, SetGeometryDataAttr, ea::vector<unsigned char>,
        Variant::emptyBuffer, AM_FILE | AM_NOEDIT);
    URHO3D_ACCESSOR_ATTRIBUTE("Materials", GetMaterialsAttr, SetMaterialsAttr, ResourceRefList, ResourceRefList(Material::GetTypeStatic()),
        AM_DEFAULT);
    URHO3D_ATTRIBUTE("Is Occluder", bool, occluder_, false, AM_DEFAULT);
    URHO3D_ACCESSOR_ATTRIBUTE("Can Be Occluded", IsOccludee, SetOccludee, bool, true, AM_DEFAULT);
    URHO3D_ATTRIBUTE("Cast Shadows", bool, castShadows_, false, AM_DEFAULT);
    URHO3D_ACCESSOR_ATTRIBUTE("Draw Distance", GetDrawDistance, SetDrawDistance, float, 0.0f, AM_DEFAULT);
    URHO3D_ACCESSOR_ATTRIBUTE("Shadow Distance", GetShadowDistance, SetShadowDistance, float, 0.0f, AM_DEFAULT);
    URHO3D_ACCESSOR_ATTRIBUTE("LOD Bias", GetLodBias, SetLodBias, float, 1.0f, AM_DEFAULT);
    URHO3D_COPY_BASE_ATTRIBUTES(Drawable);
}

void CustomGeometry::ProcessRayQuery(const RayOctreeQuery& query, ea::vector<RayQueryResult>& results)
{
    RayQueryLevel level = query.level_;

    switch (level)
    {
    case RAY_AABB:
        Drawable::ProcessRayQuery(query, results);
        break;

    case RAY_OBB:
    case RAY_TRIANGLE:
        {
            Matrix3x4 inverse(node_->GetWorldTransform().Inverse());
            Ray localRay = query.ray_.Transformed(inverse);
            float distance = localRay.HitDistance(boundingBox_);
            Vector3 normal = -query.ray_.direction_;

            if (level == RAY_TRIANGLE && distance < query.maxDistance_)
            {
                distance = M_INFINITY;

                for (unsigned i = 0; i < batches_.size(); ++i)
                {
                    Geometry* geometry = batches_[i].geometry_;
                    if (geometry)
                    {
                        Vector3 geometryNormal;
                        float geometryDistance = geometry->GetHitDistance(localRay, &geometryNormal);
                        if (geometryDistance < query.maxDistance_ && geometryDistance < distance)
                        {
                            distance = geometryDistance;
                            normal = (node_->GetWorldTransform() * Vector4(geometryNormal, 0.0f)).Normalized();
                        }
                    }
                }
            }

            if (distance < query.maxDistance_)
            {
                RayQueryResult result;
                result.position_ = query.ray_.origin_ + distance * query.ray_.direction_;
                result.normal_ = normal;
                result.distance_ = distance;
                result.drawable_ = this;
                result.node_ = node_;
                result.subObject_ = M_MAX_UNSIGNED;
                results.push_back(result);
            }
        }
        break;

    case RAY_TRIANGLE_UV:
        URHO3D_LOGWARNING("RAY_TRIANGLE_UV query level is not supported for CustomGeometry component");
        break;
    }
}

Geometry* CustomGeometry::GetLodGeometry(unsigned batchIndex, unsigned level)
{
    return batchIndex < geometries_.size() ? geometries_[batchIndex] : nullptr;
}

unsigned CustomGeometry::GetNumOccluderTriangles()
{
    unsigned triangles = 0;

    for (unsigned i = 0; i < batches_.size(); ++i)
    {
        Geometry* geometry = GetLodGeometry(i, 0);
        if (!geometry)
            continue;

        // Check that the material is suitable for occlusion (default material always is)
        Material* mat = batches_[i].material_;
        if (mat && !mat->GetOcclusion())
            continue;

        triangles += geometry->GetVertexCount() / 3;
    }

    return triangles;
}

bool CustomGeometry::DrawOcclusion(OcclusionBuffer* buffer)
{
    bool success = true;

    for (unsigned i = 0; i < batches_.size(); ++i)
    {
        Geometry* geometry = GetLodGeometry(i, 0);
        if (!geometry)
            continue;

        // Check that the material is suitable for occlusion (default material always is) and set culling mode
        Material* material = batches_[i].material_;
        if (material)
        {
            if (!material->GetOcclusion())
                continue;
            buffer->SetCullMode(material->GetCullMode());
        }
        else
            buffer->SetCullMode(CULL_CCW);

        const unsigned char* vertexData;
        unsigned vertexSize;
        const unsigned char* indexData;
        unsigned indexSize;
        const ea::vector<VertexElement>* elements;

        geometry->GetRawData(vertexData, vertexSize, indexData, indexSize, elements);
        // Check for valid geometry data
        if (!vertexData || !elements || VertexBuffer::GetElementOffset(*elements, TYPE_VECTOR3, SEM_POSITION) != 0)
            continue;

        // Draw and check for running out of triangles
        success = buffer->AddTriangles(node_->GetWorldTransform(), vertexData, vertexSize, geometry->GetVertexStart(),
            geometry->GetVertexCount());

        if (!success)
            break;
    }

    return success;
}

void CustomGeometry::Clear()
{
    elementMask_ = MASK_POSITION;
    batches_.clear();
    geometries_.clear();
    primitiveTypes_.clear();
    vertices_.clear();
}

void CustomGeometry::SetNumGeometries(unsigned num)
{
    batches_.resize(num);
    geometries_.resize(num);
    primitiveTypes_.resize(num);
    vertices_.resize(num);

    for (unsigned i = 0; i < geometries_.size(); ++i)
    {
        if (!geometries_[i])
            geometries_[i] = context_->CreateObject<Geometry>();

        batches_[i].geometry_ = geometries_[i];
    }
}

void CustomGeometry::SetDynamic(bool enable)
{
    dynamic_ = enable;

    MarkNetworkUpdate();
}

void CustomGeometry::BeginGeometry(unsigned index, PrimitiveType type)
{
    if (index > geometries_.size())
    {
        URHO3D_LOGERROR("Geometry index out of bounds");
        return;
    }

    geometryIndex_ = index;
    primitiveTypes_[index] = type;
    vertices_[index].clear();

    // If beginning the first geometry, reset the element mask
    if (!index)
        elementMask_ = MASK_POSITION;
}

void CustomGeometry::DefineVertex(const Vector3& position)
{
    if (vertices_.size() < geometryIndex_)
        return;

    vertices_[geometryIndex_].resize(vertices_[geometryIndex_].size() + 1);
    vertices_[geometryIndex_].back().position_ = position;
}

void CustomGeometry::DefineNormal(const Vector3& normal)
{
    if (vertices_.size() < geometryIndex_ || vertices_[geometryIndex_].empty())
        return;

    vertices_[geometryIndex_].back().normal_ = normal;
    elementMask_ |= MASK_NORMAL;
}

void CustomGeometry::DefineColor(const Color& color)
{
    if (vertices_.size() < geometryIndex_ || vertices_[geometryIndex_].empty())
        return;

    vertices_[geometryIndex_].back().color_ = color.ToUInt();
    elementMask_ |= MASK_COLOR;
}

void CustomGeometry::DefineTexCoord(const Vector2& texCoord)
{
    if (vertices_.size() < geometryIndex_ || vertices_[geometryIndex_].empty())
        return;

    vertices_[geometryIndex_].back().texCoord_ = texCoord;
    elementMask_ |= MASK_TEXCOORD1;
}

void CustomGeometry::DefineTangent(const Vector4& tangent)
{
    if (vertices_.size() < geometryIndex_ || vertices_[geometryIndex_].empty())
        return;

    vertices_[geometryIndex_].back().tangent_ = tangent;
    elementMask_ |= MASK_TANGENT;
}

void CustomGeometry::DefineGeometry(unsigned index, PrimitiveType type, unsigned numVertices, bool hasNormals, bool hasColors,
    bool hasTexCoords, bool hasTangents)
{
    if (index > geometries_.size())
    {
        URHO3D_LOGERROR("Geometry index out of bounds");
        return;
    }

    geometryIndex_ = index;
    primitiveTypes_[index] = type;
    vertices_[index].resize(numVertices);

    // If defining the first geometry, reset the element mask
    if (!index)
        elementMask_ = MASK_POSITION;
    if (hasNormals)
        elementMask_ |= MASK_NORMAL;
    if (hasColors)
        elementMask_ |= MASK_COLOR;
    if (hasTexCoords)
        elementMask_ |= MASK_TEXCOORD1;
    if (hasTangents)
        elementMask_ |= MASK_TANGENT;
}

void CustomGeometry::Commit()
{
    URHO3D_PROFILE("CommitCustomGeometry");

    unsigned totalVertices = 0;
    boundingBox_.Clear();

    for (unsigned i = 0; i < vertices_.size(); ++i)
    {
        totalVertices += vertices_[i].size();

        for (unsigned j = 0; j < vertices_[i].size(); ++j)
            boundingBox_.Merge(vertices_[i][j].position_);
    }

    // Make sure world-space bounding box will be updated
    OnMarkedDirty(node_);

    // Resize (recreate) the vertex buffer only if necessary
    if (vertexBuffer_->GetVertexCount() != totalVertices || vertexBuffer_->GetElementMask() != elementMask_ ||
        vertexBuffer_->IsDynamic() != dynamic_)
        vertexBuffer_->SetSize(totalVertices, elementMask_, dynamic_);

    if (totalVertices)
    {
        auto* dest = (unsigned char*)vertexBuffer_->Lock(0, totalVertices, true);
        if (dest)
        {
            unsigned vertexStart = 0;

            for (unsigned i = 0; i < vertices_.size(); ++i)
            {
                unsigned vertexCount = 0;

                for (unsigned j = 0; j < vertices_[i].size(); ++j)
                {
                    *((Vector3*)dest) = vertices_[i][j].position_;
                    dest += sizeof(Vector3);

                    if (elementMask_ & MASK_NORMAL)
                    {
                        *((Vector3*)dest) = vertices_[i][j].normal_;
                        dest += sizeof(Vector3);
                    }
                    if (elementMask_ & MASK_COLOR)
                    {
                        *((unsigned*)dest) = vertices_[i][j].color_;
                        dest += sizeof(unsigned);
                    }
                    if (elementMask_ & MASK_TEXCOORD1)
                    {
                        *((Vector2*)dest) = vertices_[i][j].texCoord_;
                        dest += sizeof(Vector2);
                    }
                    if (elementMask_ & MASK_TANGENT)
                    {
                        *((Vector4*)dest) = vertices_[i][j].tangent_;
                        dest += sizeof(Vector4);
                    }

                    ++vertexCount;
                }

                geometries_[i]->SetVertexBuffer(0, vertexBuffer_);
                geometries_[i]->SetDrawRange(primitiveTypes_[i], 0, 0, vertexStart, vertexCount);
                vertexStart += vertexCount;
            }

            vertexBuffer_->Unlock();
        }
        else
            URHO3D_LOGERROR("Failed to lock custom geometry vertex buffer");
    }
    else
    {
        for (unsigned i = 0; i < geometries_.size(); ++i)
        {
            geometries_[i]->SetVertexBuffer(0, vertexBuffer_);
            geometries_[i]->SetDrawRange(primitiveTypes_[i], 0, 0, 0, 0);
        }
    }

    vertexBuffer_->ClearDataLost();
}

void CustomGeometry::SetMaterial(Material* material)
{
    for (unsigned i = 0; i < batches_.size(); ++i)
        batches_[i].material_ = material;

    MarkNetworkUpdate();
}

bool CustomGeometry::SetMaterial(unsigned index, Material* material)
{
    if (index >= batches_.size())
    {
        URHO3D_LOGERROR("Material index out of bounds");
        return false;
    }

    batches_[index].material_ = material;
    MarkNetworkUpdate();
    return true;
}

unsigned CustomGeometry::GetNumVertices(unsigned index) const
{
    return index < vertices_.size() ? vertices_[index].size() : 0;
}

Material* CustomGeometry::GetMaterial(unsigned index) const
{
    return index < batches_.size() ? batches_[index].material_ : nullptr;
}

CustomGeometryVertex* CustomGeometry::GetVertex(unsigned geometryIndex, unsigned vertexNum)
{
    return (geometryIndex < vertices_.size() && vertexNum < vertices_[geometryIndex].size()) ?
           &vertices_[geometryIndex][vertexNum] : nullptr;
}

void CustomGeometry::SetGeometryDataAttr(const ea::vector<unsigned char>& value)
{
    if (value.empty())
        return;

    MemoryBuffer buffer(value);

    SetNumGeometries(buffer.ReadVLE());
    elementMask_ = VertexMaskFlags(buffer.ReadUInt());

    for (unsigned i = 0; i < geometries_.size(); ++i)
    {
        unsigned numVertices = buffer.ReadVLE();
        vertices_[i].resize(numVertices);
        primitiveTypes_[i] = (PrimitiveType)buffer.ReadUByte();

        for (unsigned j = 0; j < numVertices; ++j)
        {
            if (elementMask_ & MASK_POSITION)
                vertices_[i][j].position_ = buffer.ReadVector3();
            if (elementMask_ & MASK_NORMAL)
                vertices_[i][j].normal_ = buffer.ReadVector3();
            if (elementMask_ & MASK_COLOR)
                vertices_[i][j].color_ = buffer.ReadUInt();
            if (elementMask_ & MASK_TEXCOORD1)
                vertices_[i][j].texCoord_ = buffer.ReadVector2();
            if (elementMask_ & MASK_TANGENT)
                vertices_[i][j].tangent_ = buffer.ReadVector4();
        }
    }

    Commit();
}

void CustomGeometry::SetMaterialsAttr(const ResourceRefList& value)
{
    auto* cache = GetSubsystem<ResourceCache>();
    for (unsigned i = 0; i < value.names_.size(); ++i)
        SetMaterial(i, cache->GetResource<Material>(value.names_[i]));
}

ea::vector<unsigned char> CustomGeometry::GetGeometryDataAttr() const
{
    VectorBuffer ret;

    ret.WriteVLE(geometries_.size());
    ret.WriteUInt(elementMask_);

    for (unsigned i = 0; i < geometries_.size(); ++i)
    {
        unsigned numVertices = vertices_[i].size();
        ret.WriteVLE(numVertices);
        ret.WriteUByte(primitiveTypes_[i]);

        for (unsigned j = 0; j < numVertices; ++j)
        {
            if (elementMask_ & MASK_POSITION)
                ret.WriteVector3(vertices_[i][j].position_);
            if (elementMask_ & MASK_NORMAL)
                ret.WriteVector3(vertices_[i][j].normal_);
            if (elementMask_ & MASK_COLOR)
                ret.WriteUInt(vertices_[i][j].color_);
            if (elementMask_ & MASK_TEXCOORD1)
                ret.WriteVector2(vertices_[i][j].texCoord_);
            if (elementMask_ & MASK_TANGENT)
                ret.WriteVector4(vertices_[i][j].tangent_);
        }
    }

    return ret.GetBuffer();
}

const ResourceRefList& CustomGeometry::GetMaterialsAttr() const
{
    materialsAttr_.names_.resize(batches_.size());
    for (unsigned i = 0; i < batches_.size(); ++i)
        materialsAttr_.names_[i] = GetResourceName(batches_[i].material_);

    return materialsAttr_;
}

void CustomGeometry::OnWorldBoundingBoxUpdate()
{
    worldBoundingBox_ = boundingBox_.Transformed(node_->GetWorldTransform());
}

}
=======
//
// Copyright (c) 2008-2019 the Urho3D project.
//
// Permission is hereby granted, free of charge, to any person obtaining a copy
// of this software and associated documentation files (the "Software"), to deal
// in the Software without restriction, including without limitation the rights
// to use, copy, modify, merge, publish, distribute, sublicense, and/or sell
// copies of the Software, and to permit persons to whom the Software is
// furnished to do so, subject to the following conditions:
//
// The above copyright notice and this permission notice shall be included in
// all copies or substantial portions of the Software.
//
// THE SOFTWARE IS PROVIDED "AS IS", WITHOUT WARRANTY OF ANY KIND, EXPRESS OR
// IMPLIED, INCLUDING BUT NOT LIMITED TO THE WARRANTIES OF MERCHANTABILITY,
// FITNESS FOR A PARTICULAR PURPOSE AND NONINFRINGEMENT. IN NO EVENT SHALL THE
// AUTHORS OR COPYRIGHT HOLDERS BE LIABLE FOR ANY CLAIM, DAMAGES OR OTHER
// LIABILITY, WHETHER IN AN ACTION OF CONTRACT, TORT OR OTHERWISE, ARISING FROM,
// OUT OF OR IN CONNECTION WITH THE SOFTWARE OR THE USE OR OTHER DEALINGS IN
// THE SOFTWARE.
//

#include "../Precompiled.h"

#include "../Core/Context.h"
#include "../Core/Profiler.h"
#include "../Graphics/Batch.h"
#include "../Graphics/Camera.h"
#include "../Graphics/CustomGeometry.h"
#include "../Graphics/Geometry.h"
#include "../Graphics/Material.h"
#include "../Graphics/OcclusionBuffer.h"
#include "../Graphics/OctreeQuery.h"
#include "../Graphics/VertexBuffer.h"
#include "../IO/Log.h"
#include "../IO/MemoryBuffer.h"
#include "../Resource/ResourceCache.h"
#include "../Scene/Node.h"

#include "../DebugNew.h"

namespace Urho3D
{

extern const char* GEOMETRY_CATEGORY;

CustomGeometry::CustomGeometry(Context* context) :
    Drawable(context, DRAWABLE_GEOMETRY),
    vertexBuffer_(new VertexBuffer(context)),
    elementMask_(MASK_POSITION),
    geometryIndex_(0),
    materialsAttr_(Material::GetTypeStatic()),
    dynamic_(false)
{
    vertexBuffer_->SetShadowed(true);
    SetNumGeometries(1);
}

CustomGeometry::~CustomGeometry() = default;

void CustomGeometry::RegisterObject(Context* context)
{
    context->RegisterFactory<CustomGeometry>(GEOMETRY_CATEGORY);

    URHO3D_ACCESSOR_ATTRIBUTE("Is Enabled", IsEnabled, SetEnabled, bool, true, AM_DEFAULT);
    URHO3D_ATTRIBUTE("Dynamic Vertex Buffer", bool, dynamic_, false, AM_DEFAULT);
    URHO3D_MIXED_ACCESSOR_ATTRIBUTE("Geometry Data", GetGeometryDataAttr, SetGeometryDataAttr, PODVector<unsigned char>,
        Variant::emptyBuffer, AM_FILE | AM_NOEDIT);
    URHO3D_ACCESSOR_ATTRIBUTE("Materials", GetMaterialsAttr, SetMaterialsAttr, ResourceRefList, ResourceRefList(Material::GetTypeStatic()),
        AM_DEFAULT);
    URHO3D_ATTRIBUTE("Is Occluder", bool, occluder_, false, AM_DEFAULT);
    URHO3D_ACCESSOR_ATTRIBUTE("Can Be Occluded", IsOccludee, SetOccludee, bool, true, AM_DEFAULT);
    URHO3D_ATTRIBUTE("Cast Shadows", bool, castShadows_, false, AM_DEFAULT);
    URHO3D_ACCESSOR_ATTRIBUTE("Draw Distance", GetDrawDistance, SetDrawDistance, float, 0.0f, AM_DEFAULT);
    URHO3D_ACCESSOR_ATTRIBUTE("Shadow Distance", GetShadowDistance, SetShadowDistance, float, 0.0f, AM_DEFAULT);
    URHO3D_ACCESSOR_ATTRIBUTE("LOD Bias", GetLodBias, SetLodBias, float, 1.0f, AM_DEFAULT);
    URHO3D_COPY_BASE_ATTRIBUTES(Drawable);
}

void CustomGeometry::ProcessRayQuery(const RayOctreeQuery& query, PODVector<RayQueryResult>& results)
{
    RayQueryLevel level = query.level_;

    switch (level)
    {
    case RAY_AABB:
        Drawable::ProcessRayQuery(query, results);
        break;

    case RAY_OBB:
    case RAY_TRIANGLE:
        {
            Matrix3x4 inverse(node_->GetWorldTransform().Inverse());
            Ray localRay = query.ray_.Transformed(inverse);
            float distance = localRay.HitDistance(boundingBox_);
            Vector3 normal = -query.ray_.direction_;

            if (level == RAY_TRIANGLE && distance < query.maxDistance_)
            {
                distance = M_INFINITY;

                for (unsigned i = 0; i < batches_.Size(); ++i)
                {
                    Geometry* geometry = batches_[i].geometry_;
                    if (geometry)
                    {
                        Vector3 geometryNormal;
                        float geometryDistance = geometry->GetHitDistance(localRay, &geometryNormal);
                        if (geometryDistance < query.maxDistance_ && geometryDistance < distance)
                        {
                            distance = geometryDistance;
                            normal = (node_->GetWorldTransform() * Vector4(geometryNormal, 0.0f)).Normalized();
                        }
                    }
                }
            }

            if (distance < query.maxDistance_)
            {
                RayQueryResult result;
                result.position_ = query.ray_.origin_ + distance * query.ray_.direction_;
                result.normal_ = normal;
                result.distance_ = distance;
                result.drawable_ = this;
                result.node_ = node_;
                result.subObject_ = M_MAX_UNSIGNED;
                results.Push(result);
            }
        }
        break;

    case RAY_TRIANGLE_UV:
        URHO3D_LOGWARNING("RAY_TRIANGLE_UV query level is not supported for CustomGeometry component");
        break;
    }
}

Geometry* CustomGeometry::GetLodGeometry(unsigned batchIndex, unsigned level)
{
    return batchIndex < geometries_.Size() ? geometries_[batchIndex] : nullptr;
}

unsigned CustomGeometry::GetNumOccluderTriangles()
{
    unsigned triangles = 0;

    for (unsigned i = 0; i < batches_.Size(); ++i)
    {
        Geometry* geometry = GetLodGeometry(i, 0);
        if (!geometry)
            continue;

        // Check that the material is suitable for occlusion (default material always is)
        Material* mat = batches_[i].material_;
        if (mat && !mat->GetOcclusion())
            continue;

        triangles += geometry->GetVertexCount() / 3;
    }

    return triangles;
}

bool CustomGeometry::DrawOcclusion(OcclusionBuffer* buffer)
{
    bool success = true;

    for (unsigned i = 0; i < batches_.Size(); ++i)
    {
        Geometry* geometry = GetLodGeometry(i, 0);
        if (!geometry)
            continue;

        // Check that the material is suitable for occlusion (default material always is) and set culling mode
        Material* material = batches_[i].material_;
        if (material)
        {
            if (!material->GetOcclusion())
                continue;
            buffer->SetCullMode(material->GetCullMode());
        }
        else
            buffer->SetCullMode(CULL_CCW);

        const unsigned char* vertexData;
        unsigned vertexSize;
        const unsigned char* indexData;
        unsigned indexSize;
        const PODVector<VertexElement>* elements;

        geometry->GetRawData(vertexData, vertexSize, indexData, indexSize, elements);
        // Check for valid geometry data
        if (!vertexData || !elements || VertexBuffer::GetElementOffset(*elements, TYPE_VECTOR3, SEM_POSITION) != 0)
            continue;

        // Draw and check for running out of triangles
        success = buffer->AddTriangles(node_->GetWorldTransform(), vertexData, vertexSize, geometry->GetVertexStart(),
            geometry->GetVertexCount());

        if (!success)
            break;
    }

    return success;
}

Vector<Vector3> CustomGeometry::GetCircleShape(float radius, size_t iterations, float startTheta, float endTheta)
{
    float stepSize = (endTheta - startTheta) / (float)iterations;
    Vector<Vector3> shapeList;
    for (int i = 0; i < iterations; i++) {
        float curTheta1 = startTheta + ((float)i * stepSize);
        float curTheta2 = startTheta + ((float)(i+1) * stepSize);
        float curX1 = radius * cos(curTheta1);
        float curY1 = radius * sin(curTheta1);
        float curX2 = radius * cos(curTheta2);
        float curY2 = radius * sin(curTheta2);

        shapeList.Push(Urho3D::Vector3(curX1, 0, curY1));
        shapeList.Push(Urho3D::Vector3(curX2, 0, curY2));

        if (i >= iterations - 1) {
            float curTheta =0;
            if (Abs(endTheta - startTheta) < (2*M_PI)) {
                curTheta = endTheta;
            }
            float curX = radius * cos(curTheta);
            float curY = radius * sin(curTheta);
            shapeList.Push(Urho3D::Vector3(curX, 0, curY));
        }
    }
    return shapeList;
}

Vector<Vector3> CustomGeometry::GetSquareShape(float size)
{
    Vector<Vector3> mSquareList = { Urho3D::Vector3(-(size / 2.0f),0,(size / 2.0f)),Urho3D::Vector3(-(size / 2.0f),0,-(size / 2.0f)),
        Urho3D::Vector3((size / 2.0f), 0, -(size / 2.0f)),Urho3D::Vector3((size / 2.0f), 0, (size / 2.0f)) };
    return mSquareList;
}

void CustomGeometry::MakeCircle(float radius, size_t iterations, float startTheta,
    float endTheta, bool clear, int geomNum)
{
    Vector<Vector3> mCircleShape = GetCircleShape(radius, iterations, startTheta, endTheta);
    FillShape(mCircleShape,false,clear,geomNum);
}

void CustomGeometry::MakeCircleGraph(const Vector<Pair<float, Urho3D::SharedPtr<Urho3D::Material> > >& parts,
    int radius, int iterations)
{
    if (parts.Size() > 0) {
        float totalWeight = 0;
        SetNumGeometries(parts.Size());
        auto it = parts.Begin();
        while (it != parts.End()) {
            const auto current = (*it);
            totalWeight += current.first_;
            it++;
        }

        it = parts.Begin();
        float currentStartTheta = 0;
        float currentEndTheta = 0;
        int count = 0;
        while (it != parts.End()) {
            const auto current = (*it);
            currentEndTheta = ((current.first_ / totalWeight)*(2 * M_PI)) + currentStartTheta;
            MakeCircle(radius, (iterations / parts.Size()), currentStartTheta, currentEndTheta,false,count);
            if (current.second_.NotNull()) {
                SetMaterial(count, current.second_);
            }
            it++;
            count++;
            currentStartTheta = currentEndTheta;
        }
    }
}

void CustomGeometry::MakeShape(const Vector<Vector3>& pointList , bool connectTail)
{
    Clear();
    SetNumGeometries(1);
    BeginGeometry(0, Urho3D::PrimitiveType::LINE_STRIP);
    Vector3 current;
    Vector3 next;
    for (size_t i = 0; i < pointList.Size(); i++) {
        if ((connectTail && i >= pointList.Size() - 1) || i < pointList.Size() - 1) {
            current = pointList[i];
            next = pointList[0];
            if (i < pointList.Size() - 1) {
                next = pointList[i + 1];
            }
            DefineVertex(current);
            DefineVertex(next);
        }

    }
    Commit();
}

void CustomGeometry::FillShape(const Vector<Vector3>& shapeList, bool connectTail, bool clear, int geomNum)
{
    if (shapeList.Size() > 0) {
        int usedGeomNum = geomNum;
        if (clear) {
            Clear();
            SetNumGeometries(1);
            usedGeomNum = 0;
        }
        BeginGeometry(usedGeomNum, PrimitiveType::TRIANGLE_STRIP);
        auto centerPoint = Vector3(0, 0, 0);
        if (connectTail) {
            auto centerPoint = Average(shapeList.Begin(), shapeList.End());
        }
        Vector<Vector3> vertices(3);
        Vector3 current;
        Vector3 next;
        Vector3 normal;
        auto it = shapeList.Begin();
        auto nextIt = it;
        while (it != shapeList.End()) {
            nextIt = it + 1;
            if (connectTail && nextIt == shapeList.End() || nextIt != shapeList.End())
            {
                current = (*it);

                if (nextIt != shapeList.End()) {
                    next = (*nextIt);
                }
                else {
                    next = (*shapeList.Begin());
                }

                vertices = { centerPoint, current, next };

                normal = Average(vertices.Begin(), vertices.End());
                normal.Normalize();
                normal.Orthogonalize(normal);
                DefineVertex(vertices.At(0));
                DefineNormal(normal);

                DefineVertex(vertices.At(1));
                DefineNormal(normal);

                DefineVertex(vertices.At(2));
                DefineNormal(normal);
            }
            it++;
        }
        Commit();
    }
}

void CustomGeometry::MakeSphere(float radius, size_t iterations)
{
    //Create the geometry buffer
    float angleStepSize = (2.0f * M_PI) / (float)iterations;
    Vector<Vector3> m_xyPoints;
    for (int i = 0; i < iterations; i++) {
        float curTheta = i * angleStepSize;
        for (int j = 0; j < iterations; j++) {
            float curPhi = j * angleStepSize;
            float curX = radius * cos(curTheta) * sin(curPhi);
            float curY = radius * sin(curTheta) * sin(curPhi);
            float curZ = radius * cos(curPhi);
            m_xyPoints.Push(Vector3(curX,curY,curZ));
        }
    }

    CreateQuadsFromBuffer(m_xyPoints, iterations, iterations, true);
}

void CustomGeometry::ProtrudeShape(const Vector<Vector3>& mShapeList,
    const Vector<Vector3>& mPointList, bool connectTail)
{
    Vector3 centerPoint = Average(mShapeList.Begin(), mShapeList.End());
    Vector3 pointCurrent;
    Vector3 shapeCurrent;
    Vector3 shapePointVec;
    Vector3 shapePointDir;
    Vector<Vector3> mPointBuffer(mShapeList.Size()*mPointList.Size()+mShapeList.Size());

    Vector<Vector3> mLastShapePos = mShapeList;
    auto pointIter = mPointList.Begin();
    auto shapeIter = mLastShapePos.Begin();

    int bufferCount = 0;
    while (shapeIter != mLastShapePos.End()) {
        mPointBuffer.At(bufferCount) = (*shapeIter);
        shapeIter++;
        bufferCount++;
    }


    int count = 0;
    while (pointIter != mPointList.End()) {
        shapeIter = mLastShapePos.Begin();
        pointCurrent = (*pointIter);
        count = 0;
        while (shapeIter != mLastShapePos.End()) {
            shapeCurrent = (*shapeIter);
            if (shapeIter == mLastShapePos.Begin()) { //protrude from first point of the shape and create dir Vector to point
                shapePointVec = pointCurrent - centerPoint;
                centerPoint = pointCurrent;
            }
            // protrude from the rest of the points on the shape to the next point given a dir and length vector
            shapePointDir = shapePointVec;
            shapePointDir.Normalize();
            mLastShapePos[count] = mLastShapePos[count] + shapePointDir * shapePointVec.Length();
            mPointBuffer.At(bufferCount) = mLastShapePos[count];

            bufferCount++;
            shapeIter++;
            count++;
        }
        pointIter++;
    }
    CreateQuadsFromBuffer(mPointBuffer, mPointList.Size() + 1, mShapeList.Size(), connectTail);
}

void CustomGeometry::CreateQuadsFromBuffer(const Vector<Vector3>& pointList, size_t zIterations,
    size_t thetaIterations, bool connectTail)
{
    if (!connectTail) {
        SetNumGeometries(3);
    }
    else {
        SetNumGeometries(1);
    }

    //Create the quads from the buffer
    BeginGeometry(0, Urho3D::PrimitiveType::TRIANGLE_STRIP);
    for (size_t i = 0; i < zIterations; i++) {
        if ((i >= zIterations - 1 && connectTail) || i < zIterations - 1) {
            for (size_t j = 0; j < thetaIterations; j++) {
                //if at the end connect to the beginning to complete pass
                size_t iplus = i + 1;
                size_t jplus = j + 1;
                if (i >= zIterations - 1) {
                    iplus = 0;
                }
                if (j >= thetaIterations - 1) {
                    jplus = 0;
                }
                Vector<Vector3> avList;
                avList = { pointList.At((i*thetaIterations) + j) ,pointList.At((iplus*thetaIterations)+
                    j) ,pointList.At((i*thetaIterations) + jplus) };
                Vector3 normal = Average(avList.Begin(), avList.End());
                normal.Normalize();
                DefineVertex(avList.At(0));
                DefineVertex(avList.At(1));
                DefineVertex(avList.At(2));
                DefineNormal(normal);
                avList.Clear();

                avList = { pointList.At((i*thetaIterations) + j) ,pointList.At((iplus*thetaIterations)+
                    j) ,pointList.At((iplus*thetaIterations) + jplus) };
                normal = Average(avList.Begin(), avList.End());
                normal.Normalize();
                DefineVertex(avList.At(0));
                DefineVertex(avList.At(1));
                DefineVertex(avList.At(2));
                DefineNormal(normal);
                avList.Clear();
            }
        }
    }
    Commit();

    if (!connectTail) {
        //fill in the head and tail
        auto tailBegin = pointList.Begin();
        auto tailEnd = pointList.Begin() + thetaIterations;
        Vector<Vector3> tail(tailBegin, tailEnd);
        auto headBegin = pointList.Begin() + pointList.Size() - thetaIterations;
        auto headEnd = pointList.Begin() + pointList.Size();
        Vector<Vector3> head(headBegin, headEnd);

        FillShape(tail, true, false, 1);
        FillShape(head, true, false, 2);
    }
}

void CustomGeometry::MakeSquare(float size)
{
    Vector<Vector3> mSquareList = { Urho3D::Vector3(-(size / 2.0f),0,(size / 2.0f)),Urho3D::Vector3(-(size / 2.0f),0,-(size / 2.0f)),
        Urho3D::Vector3((size / 2.0f), 0, -(size / 2.0f)),Urho3D::Vector3((size / 2.0f), 0, (size / 2.0f)) };
    FillShape(mSquareList,true);
}

void CustomGeometry::Clear()
{
    elementMask_ = MASK_POSITION;
    batches_.Clear();
    geometries_.Clear();
    primitiveTypes_.Clear();
    vertices_.Clear();
}

void CustomGeometry::SetNumGeometries(unsigned num)
{
    batches_.Resize(num);
    geometries_.Resize(num);
    primitiveTypes_.Resize(num);
    vertices_.Resize(num);

    for (unsigned i = 0; i < geometries_.Size(); ++i)
    {
        if (!geometries_[i])
            geometries_[i] = new Geometry(context_);

        batches_[i].geometry_ = geometries_[i];
    }
}

void CustomGeometry::SetDynamic(bool enable)
{
    dynamic_ = enable;

    MarkNetworkUpdate();
}

void CustomGeometry::BeginGeometry(unsigned index, PrimitiveType type)
{
    if (index > geometries_.Size())
    {
        URHO3D_LOGERROR("Geometry index out of bounds");
        return;
    }

    geometryIndex_ = index;
    primitiveTypes_[index] = type;
    vertices_[index].Clear();

    // If beginning the first geometry, reset the element mask
    if (!index)
        elementMask_ = MASK_POSITION;
}

void CustomGeometry::DefineVertex(const Vector3& position)
{
    if (vertices_.Size() < geometryIndex_)
        return;

    vertices_[geometryIndex_].Resize(vertices_[geometryIndex_].Size() + 1);
    vertices_[geometryIndex_].Back().position_ = position;
}

void CustomGeometry::DefineNormal(const Vector3& normal)
{
    if (vertices_.Size() < geometryIndex_ || vertices_[geometryIndex_].Empty())
        return;

    vertices_[geometryIndex_].Back().normal_ = normal;
    elementMask_ |= MASK_NORMAL;
}

void CustomGeometry::DefineColor(const Color& color)
{
    if (vertices_.Size() < geometryIndex_ || vertices_[geometryIndex_].Empty())
        return;

    vertices_[geometryIndex_].Back().color_ = color.ToUInt();
    elementMask_ |= MASK_COLOR;
}

void CustomGeometry::DefineTexCoord(const Vector2& texCoord)
{
    if (vertices_.Size() < geometryIndex_ || vertices_[geometryIndex_].Empty())
        return;

    vertices_[geometryIndex_].Back().texCoord_ = texCoord;
    elementMask_ |= MASK_TEXCOORD1;
}

void CustomGeometry::DefineTangent(const Vector4& tangent)
{
    if (vertices_.Size() < geometryIndex_ || vertices_[geometryIndex_].Empty())
        return;

    vertices_[geometryIndex_].Back().tangent_ = tangent;
    elementMask_ |= MASK_TANGENT;
}

void CustomGeometry::DefineGeometry(unsigned index, PrimitiveType type, unsigned numVertices, bool hasNormals, bool hasColors,
    bool hasTexCoords, bool hasTangents)
{
    if (index > geometries_.Size())
    {
        URHO3D_LOGERROR("Geometry index out of bounds");
        return;
    }

    geometryIndex_ = index;
    primitiveTypes_[index] = type;
    vertices_[index].Resize(numVertices);

    // If defining the first geometry, reset the element mask
    if (!index)
        elementMask_ = MASK_POSITION;
    if (hasNormals)
        elementMask_ |= MASK_NORMAL;
    if (hasColors)
        elementMask_ |= MASK_COLOR;
    if (hasTexCoords)
        elementMask_ |= MASK_TEXCOORD1;
    if (hasTangents)
        elementMask_ |= MASK_TANGENT;
}

void CustomGeometry::Commit()
{
    URHO3D_PROFILE(CommitCustomGeometry);

    unsigned totalVertices = 0;
    boundingBox_.Clear();

    for (unsigned i = 0; i < vertices_.Size(); ++i)
    {
        totalVertices += vertices_[i].Size();

        for (unsigned j = 0; j < vertices_[i].Size(); ++j)
            boundingBox_.Merge(vertices_[i][j].position_);
    }

    // Make sure world-space bounding box will be updated
    OnMarkedDirty(node_);

    // Resize (recreate) the vertex buffer only if necessary
    if (vertexBuffer_->GetVertexCount() != totalVertices || vertexBuffer_->GetElementMask() != elementMask_ ||
        vertexBuffer_->IsDynamic() != dynamic_)
        vertexBuffer_->SetSize(totalVertices, elementMask_, dynamic_);

    if (totalVertices)
    {
        auto* dest = (unsigned char*)vertexBuffer_->Lock(0, totalVertices, true);
        if (dest)
        {
            unsigned vertexStart = 0;

            for (unsigned i = 0; i < vertices_.Size(); ++i)
            {
                unsigned vertexCount = 0;

                for (unsigned j = 0; j < vertices_[i].Size(); ++j)
                {
                    *((Vector3*)dest) = vertices_[i][j].position_;
                    dest += sizeof(Vector3);

                    if (elementMask_ & MASK_NORMAL)
                    {
                        *((Vector3*)dest) = vertices_[i][j].normal_;
                        dest += sizeof(Vector3);
                    }
                    if (elementMask_ & MASK_COLOR)
                    {
                        *((unsigned*)dest) = vertices_[i][j].color_;
                        dest += sizeof(unsigned);
                    }
                    if (elementMask_ & MASK_TEXCOORD1)
                    {
                        *((Vector2*)dest) = vertices_[i][j].texCoord_;
                        dest += sizeof(Vector2);
                    }
                    if (elementMask_ & MASK_TANGENT)
                    {
                        *((Vector4*)dest) = vertices_[i][j].tangent_;
                        dest += sizeof(Vector4);
                    }

                    ++vertexCount;
                }

                geometries_[i]->SetVertexBuffer(0, vertexBuffer_);
                geometries_[i]->SetDrawRange(primitiveTypes_[i], 0, 0, vertexStart, vertexCount);
                vertexStart += vertexCount;
            }

            vertexBuffer_->Unlock();
        }
        else
            URHO3D_LOGERROR("Failed to lock custom geometry vertex buffer");
    }
    else
    {
        for (unsigned i = 0; i < geometries_.Size(); ++i)
        {
            geometries_[i]->SetVertexBuffer(0, vertexBuffer_);
            geometries_[i]->SetDrawRange(primitiveTypes_[i], 0, 0, 0, 0);
        }
    }

    vertexBuffer_->ClearDataLost();
}

void CustomGeometry::SetMaterial(Material* material)
{
    for (unsigned i = 0; i < batches_.Size(); ++i)
        batches_[i].material_ = material;

    MarkNetworkUpdate();
}

bool CustomGeometry::SetMaterial(unsigned index, Material* material)
{
    if (index >= batches_.Size())
    {
        URHO3D_LOGERROR("Material index out of bounds");
        return false;
    }

    batches_[index].material_ = material;
    MarkNetworkUpdate();
    return true;
}

unsigned CustomGeometry::GetNumVertices(unsigned index) const
{
    return index < vertices_.Size() ? vertices_[index].Size() : 0;
}

Material* CustomGeometry::GetMaterial(unsigned index) const
{
    return index < batches_.Size() ? batches_[index].material_ : nullptr;
}

CustomGeometryVertex* CustomGeometry::GetVertex(unsigned geometryIndex, unsigned vertexNum)
{
    return (geometryIndex < vertices_.Size() && vertexNum < vertices_[geometryIndex].Size()) ?
           &vertices_[geometryIndex][vertexNum] : nullptr;
}

void CustomGeometry::SetGeometryDataAttr(const PODVector<unsigned char>& value)
{
    if (value.Empty())
        return;

    MemoryBuffer buffer(value);

    SetNumGeometries(buffer.ReadVLE());
    elementMask_ = VertexMaskFlags(buffer.ReadUInt());

    for (unsigned i = 0; i < geometries_.Size(); ++i)
    {
        unsigned numVertices = buffer.ReadVLE();
        vertices_[i].Resize(numVertices);
        primitiveTypes_[i] = (PrimitiveType)buffer.ReadUByte();

        for (unsigned j = 0; j < numVertices; ++j)
        {
            if (elementMask_ & MASK_POSITION)
                vertices_[i][j].position_ = buffer.ReadVector3();
            if (elementMask_ & MASK_NORMAL)
                vertices_[i][j].normal_ = buffer.ReadVector3();
            if (elementMask_ & MASK_COLOR)
                vertices_[i][j].color_ = buffer.ReadUInt();
            if (elementMask_ & MASK_TEXCOORD1)
                vertices_[i][j].texCoord_ = buffer.ReadVector2();
            if (elementMask_ & MASK_TANGENT)
                vertices_[i][j].tangent_ = buffer.ReadVector4();
        }
    }

    Commit();
}

void CustomGeometry::SetMaterialsAttr(const ResourceRefList& value)
{
    auto* cache = GetSubsystem<ResourceCache>();
    for (unsigned i = 0; i < value.names_.Size(); ++i)
        SetMaterial(i, cache->GetResource<Material>(value.names_[i]));
}

PODVector<unsigned char> CustomGeometry::GetGeometryDataAttr() const
{
    VectorBuffer ret;

    ret.WriteVLE(geometries_.Size());
    ret.WriteUInt(elementMask_);

    for (unsigned i = 0; i < geometries_.Size(); ++i)
    {
        unsigned numVertices = vertices_[i].Size();
        ret.WriteVLE(numVertices);
        ret.WriteUByte(primitiveTypes_[i]);

        for (unsigned j = 0; j < numVertices; ++j)
        {
            if (elementMask_ & MASK_POSITION)
                ret.WriteVector3(vertices_[i][j].position_);
            if (elementMask_ & MASK_NORMAL)
                ret.WriteVector3(vertices_[i][j].normal_);
            if (elementMask_ & MASK_COLOR)
                ret.WriteUInt(vertices_[i][j].color_);
            if (elementMask_ & MASK_TEXCOORD1)
                ret.WriteVector2(vertices_[i][j].texCoord_);
            if (elementMask_ & MASK_TANGENT)
                ret.WriteVector4(vertices_[i][j].tangent_);
        }
    }

    return ret.GetBuffer();
}

const ResourceRefList& CustomGeometry::GetMaterialsAttr() const
{
    materialsAttr_.names_.Resize(batches_.Size());
    for (unsigned i = 0; i < batches_.Size(); ++i)
        materialsAttr_.names_[i] = GetResourceName(batches_[i].material_);

    return materialsAttr_;
}

void CustomGeometry::OnWorldBoundingBoxUpdate()
{
    worldBoundingBox_ = boundingBox_.Transformed(node_->GetWorldTransform());
}

}
>>>>>>> 61258e20
<|MERGE_RESOLUTION|>--- conflicted
+++ resolved
@@ -1,4 +1,3 @@
-<<<<<<< HEAD
 //
 // Copyright (c) 2008-2019 the Urho3D project.
 //
@@ -205,6 +204,291 @@
     return success;
 }
 
+ea::vector<Vector3> CustomGeometry::GetCircleShape(float radius, size_t iterations, float startTheta, float endTheta)
+{
+    float stepSize = (endTheta - startTheta) / (float)iterations;
+    ea::vector<Vector3> shapeList;
+    for (int i = 0; i < iterations; i++) {
+        float curTheta1 = startTheta + ((float)i * stepSize);
+        float curTheta2 = startTheta + ((float)(i+1) * stepSize);
+        float curX1 = radius * cos(curTheta1);
+        float curY1 = radius * sin(curTheta1);
+        float curX2 = radius * cos(curTheta2);
+        float curY2 = radius * sin(curTheta2);
+
+        shapeList.push_back(Urho3D::Vector3(curX1, 0, curY1));
+        shapeList.push_back(Urho3D::Vector3(curX2, 0, curY2));
+
+        if (i >= iterations - 1) {
+            float curTheta =0;
+            if (Abs(endTheta - startTheta) < (2*M_PI)) {
+                curTheta = endTheta;
+            }
+            float curX = radius * cos(curTheta);
+            float curY = radius * sin(curTheta);
+            shapeList.push_back(Urho3D::Vector3(curX, 0, curY));
+        }
+    }
+    return shapeList;
+}
+
+ea::vector<Vector3> CustomGeometry::GetSquareShape(float size)
+{
+    ea::vector<Vector3> mSquareList = { Urho3D::Vector3(-(size / 2.0f),0,(size / 2.0f)),Urho3D::Vector3(-(size / 2.0f),0,-(size / 2.0f)),
+        Urho3D::Vector3((size / 2.0f), 0, -(size / 2.0f)),Urho3D::Vector3((size / 2.0f), 0, (size / 2.0f)) };
+    return mSquareList;
+}
+
+void CustomGeometry::MakeCircle(float radius, size_t iterations, float startTheta,
+    float endTheta, bool clear, int geomNum)
+{
+    ea::vector<Vector3> mCircleShape = GetCircleShape(radius, iterations, startTheta, endTheta);
+    FillShape(mCircleShape,false,clear,geomNum);
+}
+
+void CustomGeometry::MakeCircleGraph(const ea::vector<ea::pair<float, Urho3D::SharedPtr<Urho3D::Material> > >& parts,
+    int radius, int iterations)
+{
+    if (parts.size() > 0) {
+        float totalWeight = 0;
+        SetNumGeometries(parts.size());
+        auto it = parts.begin();
+        while (it != parts.end()) {
+            const auto current = (*it);
+            totalWeight += current.first;
+            it++;
+        }
+
+        it = parts.begin();
+        float currentStartTheta = 0;
+        float currentEndTheta = 0;
+        int count = 0;
+        while (it != parts.end()) {
+            const auto current = (*it);
+            currentEndTheta = ((current.first / totalWeight)*(2 * M_PI)) + currentStartTheta;
+            MakeCircle(radius, (iterations / parts.size()), currentStartTheta, currentEndTheta,false,count);
+            if (current.second.NotNull()) {
+                SetMaterial(count, current.second);
+            }
+            it++;
+            count++;
+            currentStartTheta = currentEndTheta;
+        }
+    }
+}
+
+void CustomGeometry::MakeShape(const ea::vector<Vector3>& pointList , bool connectTail)
+{
+    Clear();
+    SetNumGeometries(1);
+    BeginGeometry(0, Urho3D::PrimitiveType::LINE_STRIP);
+    Vector3 current;
+    Vector3 next;
+    for (size_t i = 0; i < pointList.size(); i++) {
+        if ((connectTail && i >= pointList.size() - 1) || i < pointList.size() - 1) {
+            current = pointList[i];
+            next = pointList[0];
+            if (i < pointList.size() - 1) {
+                next = pointList[i + 1];
+            }
+            DefineVertex(current);
+            DefineVertex(next);
+        }
+
+    }
+    Commit();
+}
+
+void CustomGeometry::FillShape(const ea::vector<Vector3>& shapeList, bool connectTail, bool clear, int geomNum)
+{
+    if (shapeList.size() > 0) {
+        int usedGeomNum = geomNum;
+        if (clear) {
+            Clear();
+            SetNumGeometries(1);
+            usedGeomNum = 0;
+        }
+        BeginGeometry(usedGeomNum, PrimitiveType::TRIANGLE_STRIP);
+        auto centerPoint = Vector3(0, 0, 0);
+        if (connectTail) {
+            auto centerPoint = Average(shapeList.begin(), shapeList.end());
+        }
+        ea::vector<Vector3> vertices(3);
+        Vector3 current;
+        Vector3 next;
+        Vector3 normal;
+        auto it = shapeList.begin();
+        auto nextIt = it;
+        while (it != shapeList.end()) {
+            nextIt = it + 1;
+            if (connectTail && nextIt == shapeList.end() || nextIt != shapeList.end())
+            {
+                current = (*it);
+
+                if (nextIt != shapeList.end()) {
+                    next = (*nextIt);
+                }
+                else {
+                    next = (*shapeList.begin());
+                }
+
+                vertices = { centerPoint, current, next };
+
+                normal = Average(vertices.begin(), vertices.end());
+                normal.Normalize();
+                normal.Orthogonalize(normal);
+                DefineVertex(vertices.at(0));
+                DefineNormal(normal);
+
+                DefineVertex(vertices.at(1));
+                DefineNormal(normal);
+
+                DefineVertex(vertices.at(2));
+                DefineNormal(normal);
+            }
+            it++;
+        }
+        Commit();
+    }
+}
+
+void CustomGeometry::MakeSphere(float radius, size_t iterations)
+{
+    //Create the geometry buffer
+    float angleStepSize = (2.0f * M_PI) / (float)iterations;
+    ea::vector<Vector3> m_xyPoints;
+    for (int i = 0; i < iterations; i++) {
+        float curTheta = i * angleStepSize;
+        for (int j = 0; j < iterations; j++) {
+            float curPhi = j * angleStepSize;
+            float curX = radius * cos(curTheta) * sin(curPhi);
+            float curY = radius * sin(curTheta) * sin(curPhi);
+            float curZ = radius * cos(curPhi);
+            m_xyPoints.push_back(Vector3(curX,curY,curZ));
+        }
+    }
+
+    CreateQuadsFromBuffer(m_xyPoints, iterations, iterations, true);
+}
+
+void CustomGeometry::ProtrudeShape(const ea::vector<Vector3>& mShapeList,
+    const ea::vector<Vector3>& mPointList, bool connectTail)
+{
+    Vector3 centerPoint = Average(mShapeList.begin(), mShapeList.end());
+    Vector3 pointCurrent;
+    Vector3 shapeCurrent;
+    Vector3 shapePointVec;
+    Vector3 shapePointDir;
+    ea::vector<Vector3> mPointBuffer(mShapeList.size() * mPointList.size() + mShapeList.size());
+
+    ea::vector<Vector3> mLastShapePos = mShapeList;
+    auto pointIter = mPointList.begin();
+    auto shapeIter = mLastShapePos.begin();
+
+    int bufferCount = 0;
+    while (shapeIter != mLastShapePos.end()) {
+        mPointBuffer.at(bufferCount) = (*shapeIter);
+        shapeIter++;
+        bufferCount++;
+    }
+
+
+    int count = 0;
+    while (pointIter != mPointList.end()) {
+        shapeIter = mLastShapePos.begin();
+        pointCurrent = (*pointIter);
+        count = 0;
+        while (shapeIter != mLastShapePos.end()) {
+            shapeCurrent = (*shapeIter);
+            if (shapeIter == mLastShapePos.begin()) { //protrude from first point of the shape and create dir Vector to point
+                shapePointVec = pointCurrent - centerPoint;
+                centerPoint = pointCurrent;
+            }
+            // protrude from the rest of the points on the shape to the next point given a dir and length vector
+            shapePointDir = shapePointVec;
+            shapePointDir.Normalize();
+            mLastShapePos[count] = mLastShapePos[count] + shapePointDir * shapePointVec.Length();
+            mPointBuffer.at(bufferCount) = mLastShapePos[count];
+
+            bufferCount++;
+            shapeIter++;
+            count++;
+        }
+        pointIter++;
+    }
+    CreateQuadsFromBuffer(mPointBuffer, mPointList.size() + 1, mShapeList.size(), connectTail);
+}
+
+void CustomGeometry::CreateQuadsFromBuffer(const ea::vector<Vector3>& pointList, size_t zIterations,
+    size_t thetaIterations, bool connectTail)
+{
+    if (!connectTail) {
+        SetNumGeometries(3);
+    }
+    else {
+        SetNumGeometries(1);
+    }
+
+    //Create the quads from the buffer
+    BeginGeometry(0, Urho3D::PrimitiveType::TRIANGLE_STRIP);
+    for (size_t i = 0; i < zIterations; i++) {
+        if ((i >= zIterations - 1 && connectTail) || i < zIterations - 1) {
+            for (size_t j = 0; j < thetaIterations; j++) {
+                //if at the end connect to the beginning to complete pass
+                size_t iplus = i + 1;
+                size_t jplus = j + 1;
+                if (i >= zIterations - 1) {
+                    iplus = 0;
+                }
+                if (j >= thetaIterations - 1) {
+                    jplus = 0;
+                }
+                ea::vector<Vector3> avList;
+                avList = { pointList.at((i*thetaIterations) + j) ,pointList.at((iplus*thetaIterations)+
+                    j) ,pointList.at((i*thetaIterations) + jplus) };
+                Vector3 normal = Average(avList.begin(), avList.end());
+                normal.Normalize();
+                DefineVertex(avList.at(0));
+                DefineVertex(avList.at(1));
+                DefineVertex(avList.at(2));
+                DefineNormal(normal);
+                avList.clear();
+
+                avList = { pointList.at((i*thetaIterations) + j) ,pointList.at((iplus*thetaIterations)+
+                    j) ,pointList.at((iplus*thetaIterations) + jplus) };
+                normal = Average(avList.begin(), avList.end());
+                normal.Normalize();
+                DefineVertex(avList.at(0));
+                DefineVertex(avList.at(1));
+                DefineVertex(avList.at(2));
+                DefineNormal(normal);
+                avList.clear();
+            }
+        }
+    }
+    Commit();
+
+    if (!connectTail) {
+        //fill in the head and tail
+        auto tailBegin = pointList.begin();
+        auto tailEnd = pointList.begin() + thetaIterations;
+        ea::vector<Vector3> tail(tailBegin, tailEnd);
+        auto headBegin = pointList.begin() + pointList.size() - thetaIterations;
+        auto headEnd = pointList.begin() + pointList.size();
+        ea::vector<Vector3> head(headBegin, headEnd);
+
+        FillShape(tail, true, false, 1);
+        FillShape(head, true, false, 2);
+    }
+}
+
+void CustomGeometry::MakeSquare(float size)
+{
+    ea::vector<Vector3> mSquareList = { Urho3D::Vector3(-(size / 2.0f),0,(size / 2.0f)),Urho3D::Vector3(-(size / 2.0f),0,-(size / 2.0f)),
+        Urho3D::Vector3((size / 2.0f), 0, -(size / 2.0f)),Urho3D::Vector3((size / 2.0f), 0, (size / 2.0f)) };
+    FillShape(mSquareList,true);
+}
+
 void CustomGeometry::Clear()
 {
     elementMask_ = MASK_POSITION;
@@ -533,826 +817,4 @@
     worldBoundingBox_ = boundingBox_.Transformed(node_->GetWorldTransform());
 }
 
-}
-=======
-//
-// Copyright (c) 2008-2019 the Urho3D project.
-//
-// Permission is hereby granted, free of charge, to any person obtaining a copy
-// of this software and associated documentation files (the "Software"), to deal
-// in the Software without restriction, including without limitation the rights
-// to use, copy, modify, merge, publish, distribute, sublicense, and/or sell
-// copies of the Software, and to permit persons to whom the Software is
-// furnished to do so, subject to the following conditions:
-//
-// The above copyright notice and this permission notice shall be included in
-// all copies or substantial portions of the Software.
-//
-// THE SOFTWARE IS PROVIDED "AS IS", WITHOUT WARRANTY OF ANY KIND, EXPRESS OR
-// IMPLIED, INCLUDING BUT NOT LIMITED TO THE WARRANTIES OF MERCHANTABILITY,
-// FITNESS FOR A PARTICULAR PURPOSE AND NONINFRINGEMENT. IN NO EVENT SHALL THE
-// AUTHORS OR COPYRIGHT HOLDERS BE LIABLE FOR ANY CLAIM, DAMAGES OR OTHER
-// LIABILITY, WHETHER IN AN ACTION OF CONTRACT, TORT OR OTHERWISE, ARISING FROM,
-// OUT OF OR IN CONNECTION WITH THE SOFTWARE OR THE USE OR OTHER DEALINGS IN
-// THE SOFTWARE.
-//
-
-#include "../Precompiled.h"
-
-#include "../Core/Context.h"
-#include "../Core/Profiler.h"
-#include "../Graphics/Batch.h"
-#include "../Graphics/Camera.h"
-#include "../Graphics/CustomGeometry.h"
-#include "../Graphics/Geometry.h"
-#include "../Graphics/Material.h"
-#include "../Graphics/OcclusionBuffer.h"
-#include "../Graphics/OctreeQuery.h"
-#include "../Graphics/VertexBuffer.h"
-#include "../IO/Log.h"
-#include "../IO/MemoryBuffer.h"
-#include "../Resource/ResourceCache.h"
-#include "../Scene/Node.h"
-
-#include "../DebugNew.h"
-
-namespace Urho3D
-{
-
-extern const char* GEOMETRY_CATEGORY;
-
-CustomGeometry::CustomGeometry(Context* context) :
-    Drawable(context, DRAWABLE_GEOMETRY),
-    vertexBuffer_(new VertexBuffer(context)),
-    elementMask_(MASK_POSITION),
-    geometryIndex_(0),
-    materialsAttr_(Material::GetTypeStatic()),
-    dynamic_(false)
-{
-    vertexBuffer_->SetShadowed(true);
-    SetNumGeometries(1);
-}
-
-CustomGeometry::~CustomGeometry() = default;
-
-void CustomGeometry::RegisterObject(Context* context)
-{
-    context->RegisterFactory<CustomGeometry>(GEOMETRY_CATEGORY);
-
-    URHO3D_ACCESSOR_ATTRIBUTE("Is Enabled", IsEnabled, SetEnabled, bool, true, AM_DEFAULT);
-    URHO3D_ATTRIBUTE("Dynamic Vertex Buffer", bool, dynamic_, false, AM_DEFAULT);
-    URHO3D_MIXED_ACCESSOR_ATTRIBUTE("Geometry Data", GetGeometryDataAttr, SetGeometryDataAttr, PODVector<unsigned char>,
-        Variant::emptyBuffer, AM_FILE | AM_NOEDIT);
-    URHO3D_ACCESSOR_ATTRIBUTE("Materials", GetMaterialsAttr, SetMaterialsAttr, ResourceRefList, ResourceRefList(Material::GetTypeStatic()),
-        AM_DEFAULT);
-    URHO3D_ATTRIBUTE("Is Occluder", bool, occluder_, false, AM_DEFAULT);
-    URHO3D_ACCESSOR_ATTRIBUTE("Can Be Occluded", IsOccludee, SetOccludee, bool, true, AM_DEFAULT);
-    URHO3D_ATTRIBUTE("Cast Shadows", bool, castShadows_, false, AM_DEFAULT);
-    URHO3D_ACCESSOR_ATTRIBUTE("Draw Distance", GetDrawDistance, SetDrawDistance, float, 0.0f, AM_DEFAULT);
-    URHO3D_ACCESSOR_ATTRIBUTE("Shadow Distance", GetShadowDistance, SetShadowDistance, float, 0.0f, AM_DEFAULT);
-    URHO3D_ACCESSOR_ATTRIBUTE("LOD Bias", GetLodBias, SetLodBias, float, 1.0f, AM_DEFAULT);
-    URHO3D_COPY_BASE_ATTRIBUTES(Drawable);
-}
-
-void CustomGeometry::ProcessRayQuery(const RayOctreeQuery& query, PODVector<RayQueryResult>& results)
-{
-    RayQueryLevel level = query.level_;
-
-    switch (level)
-    {
-    case RAY_AABB:
-        Drawable::ProcessRayQuery(query, results);
-        break;
-
-    case RAY_OBB:
-    case RAY_TRIANGLE:
-        {
-            Matrix3x4 inverse(node_->GetWorldTransform().Inverse());
-            Ray localRay = query.ray_.Transformed(inverse);
-            float distance = localRay.HitDistance(boundingBox_);
-            Vector3 normal = -query.ray_.direction_;
-
-            if (level == RAY_TRIANGLE && distance < query.maxDistance_)
-            {
-                distance = M_INFINITY;
-
-                for (unsigned i = 0; i < batches_.Size(); ++i)
-                {
-                    Geometry* geometry = batches_[i].geometry_;
-                    if (geometry)
-                    {
-                        Vector3 geometryNormal;
-                        float geometryDistance = geometry->GetHitDistance(localRay, &geometryNormal);
-                        if (geometryDistance < query.maxDistance_ && geometryDistance < distance)
-                        {
-                            distance = geometryDistance;
-                            normal = (node_->GetWorldTransform() * Vector4(geometryNormal, 0.0f)).Normalized();
-                        }
-                    }
-                }
-            }
-
-            if (distance < query.maxDistance_)
-            {
-                RayQueryResult result;
-                result.position_ = query.ray_.origin_ + distance * query.ray_.direction_;
-                result.normal_ = normal;
-                result.distance_ = distance;
-                result.drawable_ = this;
-                result.node_ = node_;
-                result.subObject_ = M_MAX_UNSIGNED;
-                results.Push(result);
-            }
-        }
-        break;
-
-    case RAY_TRIANGLE_UV:
-        URHO3D_LOGWARNING("RAY_TRIANGLE_UV query level is not supported for CustomGeometry component");
-        break;
-    }
-}
-
-Geometry* CustomGeometry::GetLodGeometry(unsigned batchIndex, unsigned level)
-{
-    return batchIndex < geometries_.Size() ? geometries_[batchIndex] : nullptr;
-}
-
-unsigned CustomGeometry::GetNumOccluderTriangles()
-{
-    unsigned triangles = 0;
-
-    for (unsigned i = 0; i < batches_.Size(); ++i)
-    {
-        Geometry* geometry = GetLodGeometry(i, 0);
-        if (!geometry)
-            continue;
-
-        // Check that the material is suitable for occlusion (default material always is)
-        Material* mat = batches_[i].material_;
-        if (mat && !mat->GetOcclusion())
-            continue;
-
-        triangles += geometry->GetVertexCount() / 3;
-    }
-
-    return triangles;
-}
-
-bool CustomGeometry::DrawOcclusion(OcclusionBuffer* buffer)
-{
-    bool success = true;
-
-    for (unsigned i = 0; i < batches_.Size(); ++i)
-    {
-        Geometry* geometry = GetLodGeometry(i, 0);
-        if (!geometry)
-            continue;
-
-        // Check that the material is suitable for occlusion (default material always is) and set culling mode
-        Material* material = batches_[i].material_;
-        if (material)
-        {
-            if (!material->GetOcclusion())
-                continue;
-            buffer->SetCullMode(material->GetCullMode());
-        }
-        else
-            buffer->SetCullMode(CULL_CCW);
-
-        const unsigned char* vertexData;
-        unsigned vertexSize;
-        const unsigned char* indexData;
-        unsigned indexSize;
-        const PODVector<VertexElement>* elements;
-
-        geometry->GetRawData(vertexData, vertexSize, indexData, indexSize, elements);
-        // Check for valid geometry data
-        if (!vertexData || !elements || VertexBuffer::GetElementOffset(*elements, TYPE_VECTOR3, SEM_POSITION) != 0)
-            continue;
-
-        // Draw and check for running out of triangles
-        success = buffer->AddTriangles(node_->GetWorldTransform(), vertexData, vertexSize, geometry->GetVertexStart(),
-            geometry->GetVertexCount());
-
-        if (!success)
-            break;
-    }
-
-    return success;
-}
-
-Vector<Vector3> CustomGeometry::GetCircleShape(float radius, size_t iterations, float startTheta, float endTheta)
-{
-    float stepSize = (endTheta - startTheta) / (float)iterations;
-    Vector<Vector3> shapeList;
-    for (int i = 0; i < iterations; i++) {
-        float curTheta1 = startTheta + ((float)i * stepSize);
-        float curTheta2 = startTheta + ((float)(i+1) * stepSize);
-        float curX1 = radius * cos(curTheta1);
-        float curY1 = radius * sin(curTheta1);
-        float curX2 = radius * cos(curTheta2);
-        float curY2 = radius * sin(curTheta2);
-
-        shapeList.Push(Urho3D::Vector3(curX1, 0, curY1));
-        shapeList.Push(Urho3D::Vector3(curX2, 0, curY2));
-
-        if (i >= iterations - 1) {
-            float curTheta =0;
-            if (Abs(endTheta - startTheta) < (2*M_PI)) {
-                curTheta = endTheta;
-            }
-            float curX = radius * cos(curTheta);
-            float curY = radius * sin(curTheta);
-            shapeList.Push(Urho3D::Vector3(curX, 0, curY));
-        }
-    }
-    return shapeList;
-}
-
-Vector<Vector3> CustomGeometry::GetSquareShape(float size)
-{
-    Vector<Vector3> mSquareList = { Urho3D::Vector3(-(size / 2.0f),0,(size / 2.0f)),Urho3D::Vector3(-(size / 2.0f),0,-(size / 2.0f)),
-        Urho3D::Vector3((size / 2.0f), 0, -(size / 2.0f)),Urho3D::Vector3((size / 2.0f), 0, (size / 2.0f)) };
-    return mSquareList;
-}
-
-void CustomGeometry::MakeCircle(float radius, size_t iterations, float startTheta,
-    float endTheta, bool clear, int geomNum)
-{
-    Vector<Vector3> mCircleShape = GetCircleShape(radius, iterations, startTheta, endTheta);
-    FillShape(mCircleShape,false,clear,geomNum);
-}
-
-void CustomGeometry::MakeCircleGraph(const Vector<Pair<float, Urho3D::SharedPtr<Urho3D::Material> > >& parts,
-    int radius, int iterations)
-{
-    if (parts.Size() > 0) {
-        float totalWeight = 0;
-        SetNumGeometries(parts.Size());
-        auto it = parts.Begin();
-        while (it != parts.End()) {
-            const auto current = (*it);
-            totalWeight += current.first_;
-            it++;
-        }
-
-        it = parts.Begin();
-        float currentStartTheta = 0;
-        float currentEndTheta = 0;
-        int count = 0;
-        while (it != parts.End()) {
-            const auto current = (*it);
-            currentEndTheta = ((current.first_ / totalWeight)*(2 * M_PI)) + currentStartTheta;
-            MakeCircle(radius, (iterations / parts.Size()), currentStartTheta, currentEndTheta,false,count);
-            if (current.second_.NotNull()) {
-                SetMaterial(count, current.second_);
-            }
-            it++;
-            count++;
-            currentStartTheta = currentEndTheta;
-        }
-    }
-}
-
-void CustomGeometry::MakeShape(const Vector<Vector3>& pointList , bool connectTail)
-{
-    Clear();
-    SetNumGeometries(1);
-    BeginGeometry(0, Urho3D::PrimitiveType::LINE_STRIP);
-    Vector3 current;
-    Vector3 next;
-    for (size_t i = 0; i < pointList.Size(); i++) {
-        if ((connectTail && i >= pointList.Size() - 1) || i < pointList.Size() - 1) {
-            current = pointList[i];
-            next = pointList[0];
-            if (i < pointList.Size() - 1) {
-                next = pointList[i + 1];
-            }
-            DefineVertex(current);
-            DefineVertex(next);
-        }
-
-    }
-    Commit();
-}
-
-void CustomGeometry::FillShape(const Vector<Vector3>& shapeList, bool connectTail, bool clear, int geomNum)
-{
-    if (shapeList.Size() > 0) {
-        int usedGeomNum = geomNum;
-        if (clear) {
-            Clear();
-            SetNumGeometries(1);
-            usedGeomNum = 0;
-        }
-        BeginGeometry(usedGeomNum, PrimitiveType::TRIANGLE_STRIP);
-        auto centerPoint = Vector3(0, 0, 0);
-        if (connectTail) {
-            auto centerPoint = Average(shapeList.Begin(), shapeList.End());
-        }
-        Vector<Vector3> vertices(3);
-        Vector3 current;
-        Vector3 next;
-        Vector3 normal;
-        auto it = shapeList.Begin();
-        auto nextIt = it;
-        while (it != shapeList.End()) {
-            nextIt = it + 1;
-            if (connectTail && nextIt == shapeList.End() || nextIt != shapeList.End())
-            {
-                current = (*it);
-
-                if (nextIt != shapeList.End()) {
-                    next = (*nextIt);
-                }
-                else {
-                    next = (*shapeList.Begin());
-                }
-
-                vertices = { centerPoint, current, next };
-
-                normal = Average(vertices.Begin(), vertices.End());
-                normal.Normalize();
-                normal.Orthogonalize(normal);
-                DefineVertex(vertices.At(0));
-                DefineNormal(normal);
-
-                DefineVertex(vertices.At(1));
-                DefineNormal(normal);
-
-                DefineVertex(vertices.At(2));
-                DefineNormal(normal);
-            }
-            it++;
-        }
-        Commit();
-    }
-}
-
-void CustomGeometry::MakeSphere(float radius, size_t iterations)
-{
-    //Create the geometry buffer
-    float angleStepSize = (2.0f * M_PI) / (float)iterations;
-    Vector<Vector3> m_xyPoints;
-    for (int i = 0; i < iterations; i++) {
-        float curTheta = i * angleStepSize;
-        for (int j = 0; j < iterations; j++) {
-            float curPhi = j * angleStepSize;
-            float curX = radius * cos(curTheta) * sin(curPhi);
-            float curY = radius * sin(curTheta) * sin(curPhi);
-            float curZ = radius * cos(curPhi);
-            m_xyPoints.Push(Vector3(curX,curY,curZ));
-        }
-    }
-
-    CreateQuadsFromBuffer(m_xyPoints, iterations, iterations, true);
-}
-
-void CustomGeometry::ProtrudeShape(const Vector<Vector3>& mShapeList,
-    const Vector<Vector3>& mPointList, bool connectTail)
-{
-    Vector3 centerPoint = Average(mShapeList.Begin(), mShapeList.End());
-    Vector3 pointCurrent;
-    Vector3 shapeCurrent;
-    Vector3 shapePointVec;
-    Vector3 shapePointDir;
-    Vector<Vector3> mPointBuffer(mShapeList.Size()*mPointList.Size()+mShapeList.Size());
-
-    Vector<Vector3> mLastShapePos = mShapeList;
-    auto pointIter = mPointList.Begin();
-    auto shapeIter = mLastShapePos.Begin();
-
-    int bufferCount = 0;
-    while (shapeIter != mLastShapePos.End()) {
-        mPointBuffer.At(bufferCount) = (*shapeIter);
-        shapeIter++;
-        bufferCount++;
-    }
-
-
-    int count = 0;
-    while (pointIter != mPointList.End()) {
-        shapeIter = mLastShapePos.Begin();
-        pointCurrent = (*pointIter);
-        count = 0;
-        while (shapeIter != mLastShapePos.End()) {
-            shapeCurrent = (*shapeIter);
-            if (shapeIter == mLastShapePos.Begin()) { //protrude from first point of the shape and create dir Vector to point
-                shapePointVec = pointCurrent - centerPoint;
-                centerPoint = pointCurrent;
-            }
-            // protrude from the rest of the points on the shape to the next point given a dir and length vector
-            shapePointDir = shapePointVec;
-            shapePointDir.Normalize();
-            mLastShapePos[count] = mLastShapePos[count] + shapePointDir * shapePointVec.Length();
-            mPointBuffer.At(bufferCount) = mLastShapePos[count];
-
-            bufferCount++;
-            shapeIter++;
-            count++;
-        }
-        pointIter++;
-    }
-    CreateQuadsFromBuffer(mPointBuffer, mPointList.Size() + 1, mShapeList.Size(), connectTail);
-}
-
-void CustomGeometry::CreateQuadsFromBuffer(const Vector<Vector3>& pointList, size_t zIterations,
-    size_t thetaIterations, bool connectTail)
-{
-    if (!connectTail) {
-        SetNumGeometries(3);
-    }
-    else {
-        SetNumGeometries(1);
-    }
-
-    //Create the quads from the buffer
-    BeginGeometry(0, Urho3D::PrimitiveType::TRIANGLE_STRIP);
-    for (size_t i = 0; i < zIterations; i++) {
-        if ((i >= zIterations - 1 && connectTail) || i < zIterations - 1) {
-            for (size_t j = 0; j < thetaIterations; j++) {
-                //if at the end connect to the beginning to complete pass
-                size_t iplus = i + 1;
-                size_t jplus = j + 1;
-                if (i >= zIterations - 1) {
-                    iplus = 0;
-                }
-                if (j >= thetaIterations - 1) {
-                    jplus = 0;
-                }
-                Vector<Vector3> avList;
-                avList = { pointList.At((i*thetaIterations) + j) ,pointList.At((iplus*thetaIterations)+
-                    j) ,pointList.At((i*thetaIterations) + jplus) };
-                Vector3 normal = Average(avList.Begin(), avList.End());
-                normal.Normalize();
-                DefineVertex(avList.At(0));
-                DefineVertex(avList.At(1));
-                DefineVertex(avList.At(2));
-                DefineNormal(normal);
-                avList.Clear();
-
-                avList = { pointList.At((i*thetaIterations) + j) ,pointList.At((iplus*thetaIterations)+
-                    j) ,pointList.At((iplus*thetaIterations) + jplus) };
-                normal = Average(avList.Begin(), avList.End());
-                normal.Normalize();
-                DefineVertex(avList.At(0));
-                DefineVertex(avList.At(1));
-                DefineVertex(avList.At(2));
-                DefineNormal(normal);
-                avList.Clear();
-            }
-        }
-    }
-    Commit();
-
-    if (!connectTail) {
-        //fill in the head and tail
-        auto tailBegin = pointList.Begin();
-        auto tailEnd = pointList.Begin() + thetaIterations;
-        Vector<Vector3> tail(tailBegin, tailEnd);
-        auto headBegin = pointList.Begin() + pointList.Size() - thetaIterations;
-        auto headEnd = pointList.Begin() + pointList.Size();
-        Vector<Vector3> head(headBegin, headEnd);
-
-        FillShape(tail, true, false, 1);
-        FillShape(head, true, false, 2);
-    }
-}
-
-void CustomGeometry::MakeSquare(float size)
-{
-    Vector<Vector3> mSquareList = { Urho3D::Vector3(-(size / 2.0f),0,(size / 2.0f)),Urho3D::Vector3(-(size / 2.0f),0,-(size / 2.0f)),
-        Urho3D::Vector3((size / 2.0f), 0, -(size / 2.0f)),Urho3D::Vector3((size / 2.0f), 0, (size / 2.0f)) };
-    FillShape(mSquareList,true);
-}
-
-void CustomGeometry::Clear()
-{
-    elementMask_ = MASK_POSITION;
-    batches_.Clear();
-    geometries_.Clear();
-    primitiveTypes_.Clear();
-    vertices_.Clear();
-}
-
-void CustomGeometry::SetNumGeometries(unsigned num)
-{
-    batches_.Resize(num);
-    geometries_.Resize(num);
-    primitiveTypes_.Resize(num);
-    vertices_.Resize(num);
-
-    for (unsigned i = 0; i < geometries_.Size(); ++i)
-    {
-        if (!geometries_[i])
-            geometries_[i] = new Geometry(context_);
-
-        batches_[i].geometry_ = geometries_[i];
-    }
-}
-
-void CustomGeometry::SetDynamic(bool enable)
-{
-    dynamic_ = enable;
-
-    MarkNetworkUpdate();
-}
-
-void CustomGeometry::BeginGeometry(unsigned index, PrimitiveType type)
-{
-    if (index > geometries_.Size())
-    {
-        URHO3D_LOGERROR("Geometry index out of bounds");
-        return;
-    }
-
-    geometryIndex_ = index;
-    primitiveTypes_[index] = type;
-    vertices_[index].Clear();
-
-    // If beginning the first geometry, reset the element mask
-    if (!index)
-        elementMask_ = MASK_POSITION;
-}
-
-void CustomGeometry::DefineVertex(const Vector3& position)
-{
-    if (vertices_.Size() < geometryIndex_)
-        return;
-
-    vertices_[geometryIndex_].Resize(vertices_[geometryIndex_].Size() + 1);
-    vertices_[geometryIndex_].Back().position_ = position;
-}
-
-void CustomGeometry::DefineNormal(const Vector3& normal)
-{
-    if (vertices_.Size() < geometryIndex_ || vertices_[geometryIndex_].Empty())
-        return;
-
-    vertices_[geometryIndex_].Back().normal_ = normal;
-    elementMask_ |= MASK_NORMAL;
-}
-
-void CustomGeometry::DefineColor(const Color& color)
-{
-    if (vertices_.Size() < geometryIndex_ || vertices_[geometryIndex_].Empty())
-        return;
-
-    vertices_[geometryIndex_].Back().color_ = color.ToUInt();
-    elementMask_ |= MASK_COLOR;
-}
-
-void CustomGeometry::DefineTexCoord(const Vector2& texCoord)
-{
-    if (vertices_.Size() < geometryIndex_ || vertices_[geometryIndex_].Empty())
-        return;
-
-    vertices_[geometryIndex_].Back().texCoord_ = texCoord;
-    elementMask_ |= MASK_TEXCOORD1;
-}
-
-void CustomGeometry::DefineTangent(const Vector4& tangent)
-{
-    if (vertices_.Size() < geometryIndex_ || vertices_[geometryIndex_].Empty())
-        return;
-
-    vertices_[geometryIndex_].Back().tangent_ = tangent;
-    elementMask_ |= MASK_TANGENT;
-}
-
-void CustomGeometry::DefineGeometry(unsigned index, PrimitiveType type, unsigned numVertices, bool hasNormals, bool hasColors,
-    bool hasTexCoords, bool hasTangents)
-{
-    if (index > geometries_.Size())
-    {
-        URHO3D_LOGERROR("Geometry index out of bounds");
-        return;
-    }
-
-    geometryIndex_ = index;
-    primitiveTypes_[index] = type;
-    vertices_[index].Resize(numVertices);
-
-    // If defining the first geometry, reset the element mask
-    if (!index)
-        elementMask_ = MASK_POSITION;
-    if (hasNormals)
-        elementMask_ |= MASK_NORMAL;
-    if (hasColors)
-        elementMask_ |= MASK_COLOR;
-    if (hasTexCoords)
-        elementMask_ |= MASK_TEXCOORD1;
-    if (hasTangents)
-        elementMask_ |= MASK_TANGENT;
-}
-
-void CustomGeometry::Commit()
-{
-    URHO3D_PROFILE(CommitCustomGeometry);
-
-    unsigned totalVertices = 0;
-    boundingBox_.Clear();
-
-    for (unsigned i = 0; i < vertices_.Size(); ++i)
-    {
-        totalVertices += vertices_[i].Size();
-
-        for (unsigned j = 0; j < vertices_[i].Size(); ++j)
-            boundingBox_.Merge(vertices_[i][j].position_);
-    }
-
-    // Make sure world-space bounding box will be updated
-    OnMarkedDirty(node_);
-
-    // Resize (recreate) the vertex buffer only if necessary
-    if (vertexBuffer_->GetVertexCount() != totalVertices || vertexBuffer_->GetElementMask() != elementMask_ ||
-        vertexBuffer_->IsDynamic() != dynamic_)
-        vertexBuffer_->SetSize(totalVertices, elementMask_, dynamic_);
-
-    if (totalVertices)
-    {
-        auto* dest = (unsigned char*)vertexBuffer_->Lock(0, totalVertices, true);
-        if (dest)
-        {
-            unsigned vertexStart = 0;
-
-            for (unsigned i = 0; i < vertices_.Size(); ++i)
-            {
-                unsigned vertexCount = 0;
-
-                for (unsigned j = 0; j < vertices_[i].Size(); ++j)
-                {
-                    *((Vector3*)dest) = vertices_[i][j].position_;
-                    dest += sizeof(Vector3);
-
-                    if (elementMask_ & MASK_NORMAL)
-                    {
-                        *((Vector3*)dest) = vertices_[i][j].normal_;
-                        dest += sizeof(Vector3);
-                    }
-                    if (elementMask_ & MASK_COLOR)
-                    {
-                        *((unsigned*)dest) = vertices_[i][j].color_;
-                        dest += sizeof(unsigned);
-                    }
-                    if (elementMask_ & MASK_TEXCOORD1)
-                    {
-                        *((Vector2*)dest) = vertices_[i][j].texCoord_;
-                        dest += sizeof(Vector2);
-                    }
-                    if (elementMask_ & MASK_TANGENT)
-                    {
-                        *((Vector4*)dest) = vertices_[i][j].tangent_;
-                        dest += sizeof(Vector4);
-                    }
-
-                    ++vertexCount;
-                }
-
-                geometries_[i]->SetVertexBuffer(0, vertexBuffer_);
-                geometries_[i]->SetDrawRange(primitiveTypes_[i], 0, 0, vertexStart, vertexCount);
-                vertexStart += vertexCount;
-            }
-
-            vertexBuffer_->Unlock();
-        }
-        else
-            URHO3D_LOGERROR("Failed to lock custom geometry vertex buffer");
-    }
-    else
-    {
-        for (unsigned i = 0; i < geometries_.Size(); ++i)
-        {
-            geometries_[i]->SetVertexBuffer(0, vertexBuffer_);
-            geometries_[i]->SetDrawRange(primitiveTypes_[i], 0, 0, 0, 0);
-        }
-    }
-
-    vertexBuffer_->ClearDataLost();
-}
-
-void CustomGeometry::SetMaterial(Material* material)
-{
-    for (unsigned i = 0; i < batches_.Size(); ++i)
-        batches_[i].material_ = material;
-
-    MarkNetworkUpdate();
-}
-
-bool CustomGeometry::SetMaterial(unsigned index, Material* material)
-{
-    if (index >= batches_.Size())
-    {
-        URHO3D_LOGERROR("Material index out of bounds");
-        return false;
-    }
-
-    batches_[index].material_ = material;
-    MarkNetworkUpdate();
-    return true;
-}
-
-unsigned CustomGeometry::GetNumVertices(unsigned index) const
-{
-    return index < vertices_.Size() ? vertices_[index].Size() : 0;
-}
-
-Material* CustomGeometry::GetMaterial(unsigned index) const
-{
-    return index < batches_.Size() ? batches_[index].material_ : nullptr;
-}
-
-CustomGeometryVertex* CustomGeometry::GetVertex(unsigned geometryIndex, unsigned vertexNum)
-{
-    return (geometryIndex < vertices_.Size() && vertexNum < vertices_[geometryIndex].Size()) ?
-           &vertices_[geometryIndex][vertexNum] : nullptr;
-}
-
-void CustomGeometry::SetGeometryDataAttr(const PODVector<unsigned char>& value)
-{
-    if (value.Empty())
-        return;
-
-    MemoryBuffer buffer(value);
-
-    SetNumGeometries(buffer.ReadVLE());
-    elementMask_ = VertexMaskFlags(buffer.ReadUInt());
-
-    for (unsigned i = 0; i < geometries_.Size(); ++i)
-    {
-        unsigned numVertices = buffer.ReadVLE();
-        vertices_[i].Resize(numVertices);
-        primitiveTypes_[i] = (PrimitiveType)buffer.ReadUByte();
-
-        for (unsigned j = 0; j < numVertices; ++j)
-        {
-            if (elementMask_ & MASK_POSITION)
-                vertices_[i][j].position_ = buffer.ReadVector3();
-            if (elementMask_ & MASK_NORMAL)
-                vertices_[i][j].normal_ = buffer.ReadVector3();
-            if (elementMask_ & MASK_COLOR)
-                vertices_[i][j].color_ = buffer.ReadUInt();
-            if (elementMask_ & MASK_TEXCOORD1)
-                vertices_[i][j].texCoord_ = buffer.ReadVector2();
-            if (elementMask_ & MASK_TANGENT)
-                vertices_[i][j].tangent_ = buffer.ReadVector4();
-        }
-    }
-
-    Commit();
-}
-
-void CustomGeometry::SetMaterialsAttr(const ResourceRefList& value)
-{
-    auto* cache = GetSubsystem<ResourceCache>();
-    for (unsigned i = 0; i < value.names_.Size(); ++i)
-        SetMaterial(i, cache->GetResource<Material>(value.names_[i]));
-}
-
-PODVector<unsigned char> CustomGeometry::GetGeometryDataAttr() const
-{
-    VectorBuffer ret;
-
-    ret.WriteVLE(geometries_.Size());
-    ret.WriteUInt(elementMask_);
-
-    for (unsigned i = 0; i < geometries_.Size(); ++i)
-    {
-        unsigned numVertices = vertices_[i].Size();
-        ret.WriteVLE(numVertices);
-        ret.WriteUByte(primitiveTypes_[i]);
-
-        for (unsigned j = 0; j < numVertices; ++j)
-        {
-            if (elementMask_ & MASK_POSITION)
-                ret.WriteVector3(vertices_[i][j].position_);
-            if (elementMask_ & MASK_NORMAL)
-                ret.WriteVector3(vertices_[i][j].normal_);
-            if (elementMask_ & MASK_COLOR)
-                ret.WriteUInt(vertices_[i][j].color_);
-            if (elementMask_ & MASK_TEXCOORD1)
-                ret.WriteVector2(vertices_[i][j].texCoord_);
-            if (elementMask_ & MASK_TANGENT)
-                ret.WriteVector4(vertices_[i][j].tangent_);
-        }
-    }
-
-    return ret.GetBuffer();
-}
-
-const ResourceRefList& CustomGeometry::GetMaterialsAttr() const
-{
-    materialsAttr_.names_.Resize(batches_.Size());
-    for (unsigned i = 0; i < batches_.Size(); ++i)
-        materialsAttr_.names_[i] = GetResourceName(batches_[i].material_);
-
-    return materialsAttr_;
-}
-
-void CustomGeometry::OnWorldBoundingBoxUpdate()
-{
-    worldBoundingBox_ = boundingBox_.Transformed(node_->GetWorldTransform());
-}
-
-}
->>>>>>> 61258e20
+}