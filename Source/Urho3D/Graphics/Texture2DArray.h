--- conflicted
+++ resolved
@@ -85,15 +85,9 @@
     void HandleRenderSurfaceUpdate(StringHash eventType, VariantMap& eventData);
 
     /// Texture array layers number.
-<<<<<<< HEAD
-    unsigned layers_;
+    unsigned layers_{};
     /// Render surfaces. Only on BGFX it is represented as multiple.
     Vector<SharedPtr<RenderSurface> > renderSurfaces_;
-=======
-    unsigned layers_{};
-    /// Render surface.
-    SharedPtr<RenderSurface> renderSurface_;
->>>>>>> ef702371
     /// Memory use per layer.
     PODVector<unsigned> layerMemoryUse_;
     /// Layer image files acquired during BeginLoad.
