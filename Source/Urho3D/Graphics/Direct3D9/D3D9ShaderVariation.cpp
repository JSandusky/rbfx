--- conflicted
+++ resolved
@@ -1,206 +1,3 @@
-<<<<<<< HEAD
-//
-// Copyright (c) 2008-2019 the Urho3D project.
-//
-// Permission is hereby granted, free of charge, to any person obtaining a copy
-// of this software and associated documentation files (the "Software"), to deal
-// in the Software without restriction, including without limitation the rights
-// to use, copy, modify, merge, publish, distribute, sublicense, and/or sell
-// copies of the Software, and to permit persons to whom the Software is
-// furnished to do so, subject to the following conditions:
-//
-// The above copyright notice and this permission notice shall be included in
-// all copies or substantial portions of the Software.
-//
-// THE SOFTWARE IS PROVIDED "AS IS", WITHOUT WARRANTY OF ANY KIND, EXPRESS OR
-// IMPLIED, INCLUDING BUT NOT LIMITED TO THE WARRANTIES OF MERCHANTABILITY,
-// FITNESS FOR A PARTICULAR PURPOSE AND NONINFRINGEMENT. IN NO EVENT SHALL THE
-// AUTHORS OR COPYRIGHT HOLDERS BE LIABLE FOR ANY CLAIM, DAMAGES OR OTHER
-// LIABILITY, WHETHER IN AN ACTION OF CONTRACT, TORT OR OTHERWISE, ARISING FROM,
-// OUT OF OR IN CONNECTION WITH THE SOFTWARE OR THE USE OR OTHER DEALINGS IN
-// THE SOFTWARE.
-//
-
-#include "../../Precompiled.h"
-
-#include "../../Graphics/Graphics.h"
-#include "../../Graphics/GraphicsImpl.h"
-#include "../../Graphics/Shader.h"
-#include "../../Graphics/ShaderVariation.h"
-#include "../../IO/File.h"
-#include "../../IO/FileSystem.h"
-#include "../../IO/Log.h"
-#include "../../Resource/ResourceCache.h"
-
-#include <d3dcompiler.h>
-#include <MojoShader/mojoshader.h>
-
-#include "../../DebugNew.h"
-
-namespace Urho3D
-{
-
-void CopyStrippedCode(ea::vector<unsigned char>& byteCode, unsigned char* bufData, unsigned bufSize)
-{
-    unsigned const D3DSIO_COMMENT = 0xFFFE;
-    unsigned* srcWords = (unsigned*)bufData;
-    unsigned srcWordSize = bufSize >> 2;
-    byteCode.clear();
-
-    for (unsigned i = 0; i < srcWordSize; ++i)
-    {
-        unsigned opcode = srcWords[i] & 0xffff;
-        // unsigned paramLength = (srcWords[i] & 0x0f000000) >> 24;
-        unsigned commentLength = srcWords[i] >> 16;
-
-        // For now, skip comment only at fixed position to prevent false positives
-        if (i == 1 && opcode == D3DSIO_COMMENT)
-        {
-            // Skip the comment
-            i += commentLength;
-        }
-        else
-        {
-            // Not a comment, copy the data
-            unsigned destPos = byteCode.size();
-            byteCode.resize(destPos + sizeof(unsigned));
-            unsigned* dest = (unsigned*)&byteCode[destPos];
-            *dest = srcWords[i];
-        }
-    }
-}
-
-void ShaderVariation::OnDeviceLost()
-{
-    // No-op on Direct3D9, shaders are preserved through a device loss & reset
-}
-
-bool ShaderVariation::Create()
-{
-    Release();
-
-    if (!graphics_)
-        return false;
-
-    if (!owner_)
-    {
-        compilerOutput_ = "Owner shader has expired";
-        return false;
-    }
-
-    // Check for up-to-date bytecode on disk
-    ea::string path, name, extension;
-    SplitPath(owner_->GetName(), path, name, extension);
-    extension = type_ == VS ? ".vs3" : ".ps3";
-
-    ea::string binaryShaderName = graphics_->GetShaderCacheDir() + name + "_" + StringHash(defines_).ToString() + extension;
-
-    if (!LoadByteCode(binaryShaderName))
-    {
-        // Compile shader if don't have valid bytecode
-        if (!Compile())
-            return false;
-        // Save the bytecode after successful compile, but not if the source is from a package
-        if (owner_->GetTimeStamp())
-            SaveByteCode(binaryShaderName);
-    }
-
-    // Then create shader from the bytecode
-    IDirect3DDevice9* device = graphics_->GetImpl()->GetDevice();
-    if (type_ == VS)
-    {
-        HRESULT hr = device->CreateVertexShader(
-            (const DWORD*)&byteCode_[0],
-            (IDirect3DVertexShader9**)&object_.ptr_);
-        if (FAILED(hr))
-        {
-            URHO3D_SAFE_RELEASE(object_.ptr_);
-            compilerOutput_ = "Could not create vertex shader (HRESULT " + ToStringHex((unsigned)hr) + ")";
-        }
-    }
-    else
-    {
-        HRESULT hr = device->CreatePixelShader(
-            (const DWORD*)&byteCode_[0],
-            (IDirect3DPixelShader9**)&object_.ptr_);
-        if (FAILED(hr))
-        {
-            URHO3D_SAFE_RELEASE(object_.ptr_);
-            compilerOutput_ = "Could not create pixel shader (HRESULT " + ToStringHex((unsigned)hr) + ")";
-        }
-    }
-
-    // The bytecode is not needed on Direct3D9 after creation, so delete it to save memory
-    byteCode_.clear();
-    byteCode_.reserve(0);
-
-    return object_.ptr_ != nullptr;
-}
-
-void ShaderVariation::Release()
-{
-    if (object_.ptr_ && graphics_)
-    {
-        graphics_->CleanupShaderPrograms(this);
-
-        if (type_ == VS)
-        {
-            if (graphics_->GetVertexShader() == this)
-                graphics_->SetShaders(nullptr, nullptr);
-        }
-        else
-        {
-            if (graphics_->GetPixelShader() == this)
-                graphics_->SetShaders(nullptr, nullptr);
-        }
-    }
-
-    URHO3D_SAFE_RELEASE(object_.ptr_);
-
-    compilerOutput_.clear();
-
-    for (unsigned i = 0; i < MAX_TEXTURE_UNITS; ++i)
-        useTextureUnits_[i] = false;
-    parameters_.clear();
-}
-
-void ShaderVariation::SetDefines(const ea::string& defines)
-{
-    defines_ = defines;
-}
-
-bool ShaderVariation::LoadByteCode(const ea::string& binaryShaderName)
-{
-    ResourceCache* cache = owner_->GetSubsystem<ResourceCache>();
-    if (!cache->Exists(binaryShaderName))
-        return false;
-
-    FileSystem* fileSystem = owner_->GetSubsystem<FileSystem>();
-    unsigned sourceTimeStamp = owner_->GetTimeStamp();
-    // If source code is loaded from a package, its timestamp will be zero. Else check that binary is not older
-    // than source
-    if (sourceTimeStamp && fileSystem->GetLastModifiedTime(cache->GetResourceFileName(binaryShaderName)) < sourceTimeStamp)
-        return false;
-
-    SharedPtr<File> file = cache->GetFile(binaryShaderName);
-    if (!file || file->ReadFileID() != "USHD")
-    {
-        URHO3D_LOGERROR(binaryShaderName + " is not a valid shader bytecode file");
-        return false;
-    }
-
-    /// \todo Check that shader type and model match
-    /*unsigned short shaderType = */file->ReadUShort();
-    /*unsigned short shaderModel = */file->ReadUShort();
-
-    unsigned numParameters = file->ReadUInt();
-    for (unsigned i = 0; i < numParameters; ++i)
-    {
-        ea::string name = file->ReadString();
-        unsigned reg = file->ReadUByte();
-        unsigned regCount = file->ReadUByte();
-
-=======
 //
 // Copyright (c) 2008-2020 the Urho3D project.
 //
@@ -242,12 +39,12 @@
 namespace Urho3D
 {
 
-void CopyStrippedCode(PODVector<unsigned char>& byteCode, unsigned char* bufData, unsigned bufSize)
+void CopyStrippedCode(ea::vector<unsigned char>& byteCode, unsigned char* bufData, unsigned bufSize)
 {
     unsigned const D3DSIO_COMMENT = 0xFFFE;
     unsigned* srcWords = (unsigned*)bufData;
     unsigned srcWordSize = bufSize >> 2;
-    byteCode.Clear();
+    byteCode.clear();
 
     for (unsigned i = 0; i < srcWordSize; ++i)
     {
@@ -264,8 +61,8 @@
         else
         {
             // Not a comment, copy the data
-            unsigned destPos = byteCode.Size();
-            byteCode.Resize(destPos + sizeof(unsigned));
+            unsigned destPos = byteCode.size();
+            byteCode.resize(destPos + sizeof(unsigned));
             unsigned* dest = (unsigned*)&byteCode[destPos];
             *dest = srcWords[i];
         }
@@ -291,11 +88,11 @@
     }
 
     // Check for up-to-date bytecode on disk
-    String path, name, extension;
+    ea::string path, name, extension;
     SplitPath(owner_->GetName(), path, name, extension);
     extension = type_ == VS ? ".vs3" : ".ps3";
 
-    String binaryShaderName = graphics_->GetShaderCacheDir() + name + "_" + StringHash(defines_).ToString() + extension;
+    ea::string binaryShaderName = graphics_->GetShaderCacheDir() + name + "_" + StringHash(defines_).ToString() + extension;
 
     if (!LoadByteCode(binaryShaderName))
     {
@@ -333,8 +130,8 @@
     }
 
     // The bytecode is not needed on Direct3D9 after creation, so delete it to save memory
-    byteCode_.Clear();
-    byteCode_.Reserve(0);
+    byteCode_.clear();
+    byteCode_.reserve(0);
 
     return object_.ptr_ != nullptr;
 }
@@ -359,19 +156,19 @@
 
     URHO3D_SAFE_RELEASE(object_.ptr_);
 
-    compilerOutput_.Clear();
+    compilerOutput_.clear();
 
     for (unsigned i = 0; i < MAX_TEXTURE_UNITS; ++i)
         useTextureUnits_[i] = false;
-    parameters_.Clear();
-}
-
-void ShaderVariation::SetDefines(const String& defines)
+    parameters_.clear();
+}
+
+void ShaderVariation::SetDefines(const ea::string& defines)
 {
     defines_ = defines;
 }
 
-bool ShaderVariation::LoadByteCode(const String& binaryShaderName)
+bool ShaderVariation::LoadByteCode(const ea::string& binaryShaderName)
 {
     ResourceCache* cache = owner_->GetSubsystem<ResourceCache>();
     if (!cache->Exists(binaryShaderName))
@@ -398,11 +195,10 @@
     unsigned numParameters = file->ReadUInt();
     for (unsigned i = 0; i < numParameters; ++i)
     {
-        String name = file->ReadString();
+        ea::string name = file->ReadString();
         unsigned reg = file->ReadUByte();
         unsigned regCount = file->ReadUByte();
 
->>>>>>> 6296d22e
         parameters_[StringHash(name)] = ShaderParameter{type_, name, reg, regCount};
     }
 
