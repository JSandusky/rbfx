//
// Copyright (c) 2008-2020 the Urho3D project.
//
// Permission is hereby granted, free of charge, to any person obtaining a copy
// of this software and associated documentation files (the "Software"), to deal
// in the Software without restriction, including without limitation the rights
// to use, copy, modify, merge, publish, distribute, sublicense, and/or sell
// copies of the Software, and to permit persons to whom the Software is
// furnished to do so, subject to the following conditions:
//
// The above copyright notice and this permission notice shall be included in
// all copies or substantial portions of the Software.
//
// THE SOFTWARE IS PROVIDED "AS IS", WITHOUT WARRANTY OF ANY KIND, EXPRESS OR
// IMPLIED, INCLUDING BUT NOT LIMITED TO THE WARRANTIES OF MERCHANTABILITY,
// FITNESS FOR A PARTICULAR PURPOSE AND NONINFRINGEMENT. IN NO EVENT SHALL THE
// AUTHORS OR COPYRIGHT HOLDERS BE LIABLE FOR ANY CLAIM, DAMAGES OR OTHER
// LIABILITY, WHETHER IN AN ACTION OF CONTRACT, TORT OR OTHERWISE, ARISING FROM,
// OUT OF OR IN CONNECTION WITH THE SOFTWARE OR THE USE OR OTHER DEALINGS IN
// THE SOFTWARE.
//

#include <Urho3D/Urho2D/AnimatedSprite2D.h>
#include <Urho3D/Urho2D/AnimationSet2D.h>
#include <Urho3D/UI/BorderImage.h>
#include <Urho3D/UI/Button.h>
#include <Urho3D/Graphics/Camera.h>
#include <Urho3D/Urho2D/CollisionBox2D.h>
#include <Urho3D/Urho2D/CollisionChain2D.h>
#include <Urho3D/Urho2D/CollisionCircle2D.h>
#include <Urho3D/Urho2D/CollisionPolygon2D.h>
#include <Urho3D/Core/Context.h>
#include <Urho3D/Core/CoreEvents.h>
#include <Urho3D/Engine/Engine.h>
#include <Urho3D/IO/File.h>
#include <Urho3D/IO/FileSystem.h>
#include <Urho3D/UI/Font.h>
#include <Urho3D/Input/Input.h>
#include <Urho3D/Urho2D/ParticleEffect2D.h>
#include <Urho3D/Urho2D/ParticleEmitter2D.h>
#include <Urho3D/Resource/ResourceCache.h>
#include <Urho3D/Urho2D/RigidBody2D.h>
#include <Urho3D/Scene/Scene.h>
#include <Urho3D/Audio/Sound.h>
#include <Urho3D/Audio/SoundSource.h>
#include <Urho3D/Core/StringUtils.h>
#include <Urho3D/UI/Text.h>
#include <Urho3D/Graphics/Texture2D.h>
#include <Urho3D/Urho2D/TileMap2D.h>
#include <Urho3D/Urho2D/TileMapLayer2D.h>
#include <Urho3D/Urho2D/TmxFile2D.h>
#include <Urho3D/UI/UI.h>
#include <Urho3D/UI/UIEvents.h>
#include <Urho3D/Scene/ValueAnimation.h>
#include <Urho3D/UI/Window.h>

#include "Utilities2D/Mover.h"
#include "Sample2D.h"


Sample2D::Sample2D(Context* context) :
    Object(context)
{
}

void Sample2D::CreateCollisionShapesFromTMXObjects(Node* tileMapNode, TileMapLayer2D* tileMapLayer, const TileMapInfo2D& info)
{
    // Create rigid body to the root node
    auto* body = tileMapNode->CreateComponent<RigidBody2D>();
    body->SetBodyType(BT_STATIC);

    // Generate physics collision shapes and rigid bodies from the tmx file's objects located in "Physics" layer
    for (unsigned i = 0; i < tileMapLayer->GetNumObjects(); ++i)
    {
        TileMapObject2D* tileMapObject = tileMapLayer->GetObject(i); // Get physics objects

        // Create collision shape from tmx object
        switch (tileMapObject->GetObjectType())
        {
            case OT_RECTANGLE:
            {
                CreateRectangleShape(tileMapNode, tileMapObject, tileMapObject->GetSize(), info);
            }
            break;

            case OT_ELLIPSE:
            {
                CreateCircleShape(tileMapNode, tileMapObject, tileMapObject->GetSize().x_ / 2, info); // Ellipse is built as a Circle shape as it doesn't exist in Box2D
            }
            break;

            case OT_POLYGON:
            {
                CreatePolygonShape(tileMapNode, tileMapObject);
            }
            break;

            case OT_POLYLINE:
            {
                CreatePolyLineShape(tileMapNode, tileMapObject);
            }
            break;
        }
    }
}

CollisionBox2D* Sample2D::CreateRectangleShape(Node* node, TileMapObject2D* object, const Vector2& size, const TileMapInfo2D& info)
{
    auto* shape = node->CreateComponent<CollisionBox2D>();
    shape->SetSize(size);
    if (info.orientation_ == O_ORTHOGONAL)
        shape->SetCenter(object->GetPosition() + size / 2);
    else
    {
        shape->SetCenter(object->GetPosition() + Vector2(info.tileWidth_ / 2, 0.0f));
        shape->SetAngle(45.0f); // If our tile map is isometric then shape is losange
    }
    shape->SetFriction(0.8f);
    if (object->HasProperty("Friction"))
        shape->SetFriction(ToFloat(object->GetProperty("Friction")));
    return shape;
}

CollisionCircle2D* Sample2D::CreateCircleShape(Node* node, TileMapObject2D* object, float radius, const TileMapInfo2D& info)
{
    auto* shape = node->CreateComponent<CollisionCircle2D>();
    Vector2 size = object->GetSize();
    if (info.orientation_ == O_ORTHOGONAL)
        shape->SetCenter(object->GetPosition() + size / 2);
    else
    {
        shape->SetCenter(object->GetPosition() + Vector2(info.tileWidth_ / 2, 0.0f));
    }

    shape->SetRadius(radius);
    shape->SetFriction(0.8f);
    if (object->HasProperty("Friction"))
        shape->SetFriction(ToFloat(object->GetProperty("Friction")));
    return shape;
}

CollisionPolygon2D* Sample2D::CreatePolygonShape(Node* node, TileMapObject2D* object)
{
    auto* shape = node->CreateComponent<CollisionPolygon2D>();
    int numVertices = object->GetNumPoints();
    shape->SetVertexCount(numVertices);
    for (int i = 0; i < numVertices; ++i)
        shape->SetVertex(i, object->GetPoint(i));
    shape->SetFriction(0.8f);
    if (object->HasProperty("Friction"))
        shape->SetFriction(ToFloat(object->GetProperty("Friction")));
    return shape;
}

CollisionChain2D* Sample2D::CreatePolyLineShape(Node* node, TileMapObject2D* object)
{
    auto* shape = node->CreateComponent<CollisionChain2D>();
    int numVertices = object->GetNumPoints();
    shape->SetVertexCount(numVertices);
    for (int i = 0; i < numVertices; ++i)
        shape->SetVertex(i, object->GetPoint(i));
    shape->SetFriction(0.8f);
    if (object->HasProperty("Friction"))
        shape->SetFriction(ToFloat(object->GetProperty("Friction")));
    return shape;
}

Node* Sample2D::CreateCharacter(const TileMapInfo2D& info, float friction, const Vector3& position, float scale)
{
    auto* cache = GetSubsystem<ResourceCache>();
    Node* spriteNode = scene_->CreateChild("Imp");
    spriteNode->SetPosition(position);
    spriteNode->SetScale(scale);
    auto* animatedSprite = spriteNode->CreateComponent<AnimatedSprite2D>();
    // Get scml file and Play "idle" anim
    auto* animationSet = cache->GetResource<AnimationSet2D>("Urho2D/imp/imp.scml");
    animatedSprite->SetAnimationSet(animationSet);
    animatedSprite->SetAnimation("idle");
    animatedSprite->SetLayer(3); // Put character over tile map (which is on layer 0) and over Orcs (which are on layer 2)
    auto* impBody = spriteNode->CreateComponent<RigidBody2D>();
    impBody->SetBodyType(BT_DYNAMIC);
    impBody->SetAllowSleep(false);
    auto* shape = spriteNode->CreateComponent<CollisionCircle2D>();
    shape->SetRadius(1.1f); // Set shape size
    shape->SetFriction(friction); // Set friction
    shape->SetRestitution(0.1f); // Bounce

    return spriteNode;
}

Node* Sample2D::CreateTrigger()
{
    Node* node = scene_->CreateChild(); // Clones will be renamed according to object type
    auto* body = node->CreateComponent<RigidBody2D>();
    body->SetBodyType(BT_STATIC);
    auto* shape = node->CreateComponent<CollisionBox2D>(); // Create box shape
    shape->SetTrigger(true);
    return node;
}

Node* Sample2D::CreateEnemy()
{
    auto* cache = GetSubsystem<ResourceCache>();
    Node* node = scene_->CreateChild("Enemy");
    auto* staticSprite = node->CreateComponent<StaticSprite2D>();
    staticSprite->SetSprite(cache->GetResource<Sprite2D>("Urho2D/Aster.png"));
    auto* body = node->CreateComponent<RigidBody2D>();
    body->SetBodyType(BT_STATIC);
    auto* shape = node->CreateComponent<CollisionCircle2D>(); // Create circle shape
    shape->SetRadius(0.25f); // Set radius
    return node;
}

Node* Sample2D::CreateOrc()
{
    auto* cache = GetSubsystem<ResourceCache>();
    Node* node = scene_->CreateChild("Orc");
    node->SetScale(scene_->GetChild("Imp", true)->GetScale());
    auto* animatedSprite = node->CreateComponent<AnimatedSprite2D>();
    auto* animationSet = cache->GetResource<AnimationSet2D>("Urho2D/Orc/Orc.scml");
    animatedSprite->SetAnimationSet(animationSet);
    animatedSprite->SetAnimation("run"); // Get scml file and Play "run" anim
    animatedSprite->SetLayer(2); // Make orc always visible
    auto* body = node->CreateComponent<RigidBody2D>();
    auto* shape = node->CreateComponent<CollisionCircle2D>();
    shape->SetRadius(1.3f); // Set shape size
    shape->SetTrigger(true);
    return node;
}

Node* Sample2D::CreateCoin()
{
    auto* cache = GetSubsystem<ResourceCache>();
    Node* node = scene_->CreateChild("Coin");
    node->SetScale(0.5);
    auto* animatedSprite = node->CreateComponent<AnimatedSprite2D>();
    auto* animationSet = cache->GetResource<AnimationSet2D>("Urho2D/GoldIcon.scml");
    animatedSprite->SetAnimationSet(animationSet); // Get scml file and Play "idle" anim
    animatedSprite->SetAnimation("idle");
    animatedSprite->SetLayer(4);
    auto* body = node->CreateComponent<RigidBody2D>();
    body->SetBodyType(BT_STATIC);
    auto* shape = node->CreateComponent<CollisionCircle2D>(); // Create circle shape
    shape->SetRadius(0.32f); // Set radius
    shape->SetTrigger(true);
    return node;
}

Node* Sample2D::CreateMovingPlatform()
{
    auto* cache = GetSubsystem<ResourceCache>();
    Node* node = scene_->CreateChild("MovingPlatform");
    node->SetScale(Vector3(3.0f, 1.0f, 0.0f));
    auto* staticSprite = node->CreateComponent<StaticSprite2D>();
    staticSprite->SetSprite(cache->GetResource<Sprite2D>("Urho2D/Box.png"));
    auto* body = node->CreateComponent<RigidBody2D>();
    body->SetBodyType(BT_STATIC);
    auto* shape = node->CreateComponent<CollisionBox2D>(); // Create box shape
    shape->SetSize(Vector2(0.32f, 0.32f)); // Set box size
    shape->SetFriction(0.8f); // Set friction
    return node;
}

void Sample2D::PopulateMovingEntities(TileMapLayer2D* movingEntitiesLayer)
{
    // Create enemy (will be cloned at each placeholder)
    Node* enemyNode = CreateEnemy();
    Node* orcNode = CreateOrc();
    Node* platformNode = CreateMovingPlatform();

    // Instantiate enemies and moving platforms at each placeholder (placeholders are Poly Line objects defining a path from points)
    for (unsigned i=0; i < movingEntitiesLayer->GetNumObjects(); ++i)
    {
        // Get placeholder object
        TileMapObject2D* movingObject = movingEntitiesLayer->GetObject(i); // Get placeholder object
        if (movingObject->GetObjectType() == OT_POLYLINE)
        {
            // Clone the enemy and position it at placeholder point
            Node* movingClone;
            Vector2 offset = Vector2(0.0f, 0.0f);
            if (movingObject->GetType() == "Enemy")
            {
                movingClone = enemyNode->Clone();
                offset = Vector2(0.0f, -0.32f);
            }
            else if (movingObject->GetType() == "Orc")
                movingClone = orcNode->Clone();
            else if (movingObject->GetType() == "MovingPlatform")
                movingClone = platformNode->Clone();
            else
                continue;
            movingClone->SetPosition2D(movingObject->GetPoint(0) + offset);

            // Create script object that handles entity translation along its path
            auto* mover = movingClone->CreateComponent<Mover>();

            // Set path from points
            ea::vector<Vector2> path = CreatePathFromPoints(movingObject, offset);
            mover->path_ = path;

            // Override default speed
            if (movingObject->HasProperty("Speed"))
                mover->speed_ = ToFloat(movingObject->GetProperty("Speed"));
        }
    }

    // Remove nodes used for cloning purpose
    enemyNode->Remove();
    orcNode->Remove();
    platformNode->Remove();
}

void Sample2D::PopulateCoins(TileMapLayer2D* coinsLayer)
{
    // Create coin (will be cloned at each placeholder)
    Node* coinNode = CreateCoin();

    // Instantiate coins to pick at each placeholder
    for (unsigned i=0; i < coinsLayer->GetNumObjects(); ++i)
    {
        TileMapObject2D* coinObject = coinsLayer->GetObject(i); // Get placeholder object
        Node* coinClone = coinNode->Clone();
        coinClone->SetPosition2D(coinObject->GetPosition() + coinObject->GetSize() / 2 + Vector2(0.0f, 0.16f));

    }

    // Remove node used for cloning purpose
    coinNode->Remove();
}

void Sample2D::PopulateTriggers(TileMapLayer2D* triggersLayer)
{
    // Create trigger node (will be cloned at each placeholder)
    Node* triggerNode = CreateTrigger();

    // Instantiate triggers at each placeholder (Rectangle objects)
    for (unsigned i=0; i < triggersLayer->GetNumObjects(); ++i)
    {
        TileMapObject2D* triggerObject = triggersLayer->GetObject(i); // Get placeholder object
        if (triggerObject->GetObjectType() == OT_RECTANGLE)
        {
            Node* triggerClone = triggerNode->Clone();
            triggerClone->SetName(triggerObject->GetType());
            auto* shape = triggerClone->GetComponent<CollisionBox2D>();
            shape->SetSize(triggerObject->GetSize());
            triggerClone->SetPosition2D(triggerObject->GetPosition() + triggerObject->GetSize() / 2);
        }
    }
}

float Sample2D::Zoom(Camera* camera)
{
    auto* input = GetSubsystem<Input>();
    float zoom_ = camera->GetZoom();

    if (input->GetMouseMoveWheel() != 0)
    {
        zoom_ = Clamp(zoom_ + input->GetMouseMoveWheel() * 0.1f, CAMERA_MIN_DIST, CAMERA_MAX_DIST);
        camera->SetZoom(zoom_);
    }

    if (input->GetKeyDown(KEY_PAGEUP))
    {
        zoom_ = Clamp(zoom_ * 1.01f, CAMERA_MIN_DIST, CAMERA_MAX_DIST);
        camera->SetZoom(zoom_);
    }

    if (input->GetKeyDown(KEY_PAGEDOWN))
    {
        zoom_ = Clamp(zoom_ * 0.99f, CAMERA_MIN_DIST, CAMERA_MAX_DIST);
        camera->SetZoom(zoom_);
    }

    return zoom_;
}

<<<<<<< HEAD
ea::vector<Vector2> Sample2D::CreatePathFromPoints(TileMapObject2D* object, Vector2 offset)
{
    ea::vector<Vector2> path;
    for (int i=0; i < object->GetNumPoints(); ++i)
        path.push_back(object->GetPoint(i) + offset);
=======
PODVector<Vector2> Sample2D::CreatePathFromPoints(TileMapObject2D* object, const Vector2& offset)
{
    PODVector<Vector2> path;
    for (unsigned i=0; i < object->GetNumPoints(); ++i)
        path.Push(object->GetPoint(i) + offset);
>>>>>>> 6296d22e
    return path;
}

void Sample2D::CreateUIContent(const ea::string& demoTitle, int remainingLifes, int remainingCoins)
{
    auto* cache = GetSubsystem<ResourceCache>();
    auto* ui = GetSubsystem<UI>();

    // Set the default UI style and font
    ui->GetRoot()->SetDefaultStyle(cache->GetResource<XMLFile>("UI/DefaultStyle.xml"));
    auto* font = cache->GetResource<Font>("Fonts/Anonymous Pro.ttf");

    // We create in-game UIs (coins and lifes) first so that they are hidden by the fullscreen UI (we could also temporary hide them using SetVisible)

    // Create the UI for displaying the remaining coins
    auto* coinsUI = ui->GetRoot()->CreateChild<BorderImage>("Coins");
    coinsUI->SetTexture(cache->GetResource<Texture2D>("Urho2D/GoldIcon.png"));
    coinsUI->SetSize(50, 50);
    coinsUI->SetImageRect(IntRect(0, 64, 60, 128));
    coinsUI->SetAlignment(HA_LEFT, VA_TOP);
    coinsUI->SetPosition(5, 5);
    auto* coinsText = coinsUI->CreateChild<Text>("CoinsText");
    coinsText->SetAlignment(HA_CENTER, VA_CENTER);
    coinsText->SetFont(font, 24);
    coinsText->SetTextEffect(TE_SHADOW);
    coinsText->SetText(ea::to_string(remainingCoins));

    // Create the UI for displaying the remaining lifes
    auto* lifeUI = ui->GetRoot()->CreateChild<BorderImage>("Life");
    lifeUI->SetTexture(cache->GetResource<Texture2D>("Urho2D/imp/imp_all.png"));
    lifeUI->SetSize(70, 80);
    lifeUI->SetAlignment(HA_RIGHT, VA_TOP);
    lifeUI->SetPosition(-5, 5);
    auto* lifeText = lifeUI->CreateChild<Text>("LifeText");
    lifeText->SetAlignment(HA_CENTER, VA_CENTER);
    lifeText->SetFont(font, 24);
    lifeText->SetTextEffect(TE_SHADOW);
    lifeText->SetText(ea::to_string(remainingLifes));

    // Create the fullscreen UI for start/end
    auto* fullUI = ui->GetRoot()->CreateChild<Window>("FullUI");
    fullUI->SetStyleAuto();
    fullUI->SetSize(ui->GetRoot()->GetWidth(), ui->GetRoot()->GetHeight());
    fullUI->SetEnabled(false); // Do not react to input, only the 'Exit' and 'Play' buttons will

    // Create the title
    auto* title = fullUI->CreateChild<BorderImage>("Title");
    title->SetMinSize(fullUI->GetWidth(), 50);
    title->SetTexture(cache->GetResource<Texture2D>("Textures/HeightMap.png"));
    title->SetFullImageRect();
    title->SetAlignment(HA_CENTER, VA_TOP);
    auto* titleText = title->CreateChild<Text>("TitleText");
    titleText->SetAlignment(HA_CENTER, VA_CENTER);
    titleText->SetFont(font, 24);
    titleText->SetText(demoTitle);

    // Create the image
    auto* spriteUI = fullUI->CreateChild<BorderImage>("Sprite");
    spriteUI->SetTexture(cache->GetResource<Texture2D>("Urho2D/imp/imp_all.png"));
    spriteUI->SetSize(238, 271);
    spriteUI->SetAlignment(HA_CENTER, VA_CENTER);
    spriteUI->SetPosition(0, - ui->GetRoot()->GetHeight() / 4);

    // Create the 'EXIT' button
    auto* exitButton = ui->GetRoot()->CreateChild<Button>("ExitButton");
    exitButton->SetStyleAuto();
    exitButton->SetFocusMode(FM_RESETFOCUS);
    exitButton->SetSize(100, 50);
    exitButton->SetAlignment(HA_CENTER, VA_CENTER);
    exitButton->SetPosition(-100, 0);
    auto* exitText = exitButton->CreateChild<Text>("ExitText");
    exitText->SetAlignment(HA_CENTER, VA_CENTER);
    exitText->SetFont(font, 24);
    exitText->SetText("EXIT");
    SubscribeToEvent(exitButton, E_RELEASED, URHO3D_HANDLER(Sample2D, HandleExitButton));

    // Create the 'PLAY' button
    auto* playButton = ui->GetRoot()->CreateChild<Button>("PlayButton");
    playButton->SetStyleAuto();
    playButton->SetFocusMode(FM_RESETFOCUS);
    playButton->SetSize(100, 50);
    playButton->SetAlignment(HA_CENTER, VA_CENTER);
    playButton->SetPosition(100, 0);
    auto* playText = playButton->CreateChild<Text>("PlayText");
    playText->SetAlignment(HA_CENTER, VA_CENTER);
    playText->SetFont(font, 24);
    playText->SetText("PLAY");
//  SubscribeToEvent(playButton, E_RELEASED, HANDLER(Urho2DPlatformer, HandlePlayButton));

    // Create the instructions
    auto* instructionText = ui->GetRoot()->CreateChild<Text>("Instructions");
    instructionText->SetText("Use WASD keys or Arrows to move\nPageUp/PageDown/MouseWheel to zoom\nF5/F7 to save/reload scene\n'Z' to toggle debug geometry\nSpace to fight");
    instructionText->SetFont(cache->GetResource<Font>("Fonts/Anonymous Pro.ttf"), 15);
    instructionText->SetTextAlignment(HA_CENTER); // Center rows in relation to each other
    instructionText->SetAlignment(HA_CENTER, VA_CENTER);
    instructionText->SetPosition(0, ui->GetRoot()->GetHeight() / 4);

    // Show mouse cursor
    auto* input = GetSubsystem<Input>();
    input->SetMouseVisible(true);
}

void Sample2D::HandleExitButton(StringHash eventType, VariantMap& eventData)
{
    auto* engine = GetSubsystem<Engine>();
    engine->Exit();
}

void Sample2D::SaveScene(bool initial)
{
    ea::string filename = demoFilename_;
    if (!initial)
        filename += "InGame";
    File saveFile(context_, GetSubsystem<FileSystem>()->GetProgramDir() + "Data/Scenes/" + filename + ".xml", FILE_WRITE);
    scene_->SaveXML(saveFile);
}

<<<<<<< HEAD
void Sample2D::CreateBackgroundSprite(TileMapInfo2D info, float scale, const ea::string& texture, bool animate)
=======
void Sample2D::CreateBackgroundSprite(const TileMapInfo2D& info, float scale, const String& texture, bool animate)
>>>>>>> 6296d22e
{
    auto* cache = GetSubsystem<ResourceCache>();
    Node* node = scene_->CreateChild("Background");
    node->SetPosition(Vector3(info.GetMapWidth(), info.GetMapHeight(), 0) / 2);
    node->SetScale(scale);
    auto* sprite = node->CreateComponent<StaticSprite2D>();
    sprite->SetSprite(cache->GetResource<Sprite2D>(texture));
    SetRandomSeed(Time::GetSystemTime()); // Randomize from system clock
    sprite->SetColor(Color(Random(0.0f, 1.0f), Random(0.0f, 1.0f), Random(0.0f, 1.0f), 1.0f));
    sprite->SetLayer(-99);

    // Create rotation animation
    if (animate)
    {
        SharedPtr<ValueAnimation> animation(new ValueAnimation(context_));
        animation->SetKeyFrame(0, Variant(Quaternion(0.0f, 0.0f, 0.0f)));
        animation->SetKeyFrame(1, Variant(Quaternion(0.0f, 0.0f, 180.0f)));
        animation->SetKeyFrame(2, Variant(Quaternion(0.0f, 0.0f, 0.0f)));
        node->SetAttributeAnimation("Rotation", animation, WM_LOOP, 0.05f);
    }
}

void Sample2D::SpawnEffect(Node* node)
{
    auto* cache = GetSubsystem<ResourceCache>();
    Node* particleNode = node->CreateChild("Emitter");
    particleNode->SetScale(0.5f / node->GetScale().x_);
    auto* particleEmitter = particleNode->CreateComponent<ParticleEmitter2D>();
    particleEmitter->SetLayer(2);
    particleEmitter->SetEffect(cache->GetResource<ParticleEffect2D>("Urho2D/sun.pex"));
}

void Sample2D::PlaySoundEffect(const ea::string& soundName)
{
    auto* cache = GetSubsystem<ResourceCache>();
    auto* source = scene_->CreateComponent<SoundSource>();
    auto* sound = cache->GetResource<Sound>("Sounds/" + soundName);
    if (sound != nullptr) {
        source->SetAutoRemoveMode(REMOVE_COMPONENT);
        source->Play(sound);
    }
}<|MERGE_RESOLUTION|>--- conflicted
+++ resolved
@@ -374,19 +374,11 @@
     return zoom_;
 }
 
-<<<<<<< HEAD
 ea::vector<Vector2> Sample2D::CreatePathFromPoints(TileMapObject2D* object, Vector2 offset)
 {
     ea::vector<Vector2> path;
-    for (int i=0; i < object->GetNumPoints(); ++i)
+    for (unsigned i=0; i < object->GetNumPoints(); ++i)
         path.push_back(object->GetPoint(i) + offset);
-=======
-PODVector<Vector2> Sample2D::CreatePathFromPoints(TileMapObject2D* object, const Vector2& offset)
-{
-    PODVector<Vector2> path;
-    for (unsigned i=0; i < object->GetNumPoints(); ++i)
-        path.Push(object->GetPoint(i) + offset);
->>>>>>> 6296d22e
     return path;
 }
 
@@ -504,11 +496,7 @@
     scene_->SaveXML(saveFile);
 }
 
-<<<<<<< HEAD
-void Sample2D::CreateBackgroundSprite(TileMapInfo2D info, float scale, const ea::string& texture, bool animate)
-=======
-void Sample2D::CreateBackgroundSprite(const TileMapInfo2D& info, float scale, const String& texture, bool animate)
->>>>>>> 6296d22e
+void Sample2D::CreateBackgroundSprite(const TileMapInfo2D& info, float scale, const ea::string& texture, bool animate)
 {
     auto* cache = GetSubsystem<ResourceCache>();
     Node* node = scene_->CreateChild("Background");
